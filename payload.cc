
/***************************************************************************
 * payload.cc -- Retrieval of UDP payloads.                                *
 *                                                                         *
 ***********************IMPORTANT NMAP LICENSE TERMS************************
 *                                                                         *
 * The Nmap Security Scanner is (C) 1996-2019 Insecure.Com LLC ("The Nmap  *
 * Project"). Nmap is also a registered trademark of the Nmap Project.     *
 * This program is free software; you may redistribute and/or modify it    *
 * under the terms of the GNU General Public License as published by the   *
 * Free Software Foundation; Version 2 ("GPL"), BUT ONLY WITH ALL OF THE   *
 * CLARIFICATIONS AND EXCEPTIONS DESCRIBED HEREIN.  This guarantees your   *
 * right to use, modify, and redistribute this software under certain      *
 * conditions.  If you wish to embed Nmap technology into proprietary      *
 * software, we sell alternative licenses (contact sales@nmap.com).        *
 * Dozens of software vendors already license Nmap technology such as      *
 * host discovery, port scanning, OS detection, version detection, and     *
 * the Nmap Scripting Engine.                                              *
 *                                                                         *
 * Note that the GPL places important restrictions on "derivative works",  *
 * yet it does not provide a detailed definition of that term.  To avoid   *
 * misunderstandings, we interpret that term as broadly as copyright law   *
 * allows.  For example, we consider an application to constitute a        *
 * derivative work for the purpose of this license if it does any of the   *
 * following with any software or content covered by this license          *
 * ("Covered Software"):                                                   *
 *                                                                         *
 * o Integrates source code from Covered Software.                         *
 *                                                                         *
 * o Reads or includes copyrighted data files, such as Nmap's nmap-os-db   *
 * or nmap-service-probes.                                                 *
 *                                                                         *
 * o Is designed specifically to execute Covered Software and parse the    *
 * results (as opposed to typical shell or execution-menu apps, which will *
 * execute anything you tell them to).                                     *
 *                                                                         *
 * o Includes Covered Software in a proprietary executable installer.  The *
 * installers produced by InstallShield are an example of this.  Including *
 * Nmap with other software in compressed or archival form does not        *
 * trigger this provision, provided appropriate open source decompression  *
 * or de-archiving software is widely available for no charge.  For the    *
 * purposes of this license, an installer is considered to include Covered *
 * Software even if it actually retrieves a copy of Covered Software from  *
 * another source during runtime (such as by downloading it from the       *
 * Internet).                                                              *
 *                                                                         *
 * o Links (statically or dynamically) to a library which does any of the  *
 * above.                                                                  *
 *                                                                         *
 * o Executes a helper program, module, or script to do any of the above.  *
 *                                                                         *
 * This list is not exclusive, but is meant to clarify our interpretation  *
 * of derived works with some common examples.  Other people may interpret *
 * the plain GPL differently, so we consider this a special exception to   *
 * the GPL that we apply to Covered Software.  Works which meet any of     *
 * these conditions must conform to all of the terms of this license,      *
 * particularly including the GPL Section 3 requirements of providing      *
 * source code and allowing free redistribution of the work as a whole.    *
 *                                                                         *
 * As another special exception to the GPL terms, the Nmap Project grants  *
 * permission to link the code of this program with any version of the     *
 * OpenSSL library which is distributed under a license identical to that  *
 * listed in the included docs/licenses/OpenSSL.txt file, and distribute   *
 * linked combinations including the two.                                  *
 *                                                                         *
 * The Nmap Project has permission to redistribute Npcap, a packet         *
 * capturing driver and library for the Microsoft Windows platform.        *
 * Npcap is a separate work with it's own license rather than this Nmap    *
 * license.  Since the Npcap license does not permit redistribution        *
 * without special permission, our Nmap Windows binary packages which      *
 * contain Npcap may not be redistributed without special permission.      *
 *                                                                         *
 * Any redistribution of Covered Software, including any derived works,    *
 * must obey and carry forward all of the terms of this license, including *
 * obeying all GPL rules and restrictions.  For example, source code of    *
 * the whole work must be provided and free redistribution must be         *
 * allowed.  All GPL references to "this License", are to be treated as    *
 * including the terms and conditions of this license text as well.        *
 *                                                                         *
 * Because this license imposes special exceptions to the GPL, Covered     *
 * Work may not be combined (even as part of a larger work) with plain GPL *
 * software.  The terms, conditions, and exceptions of this license must   *
 * be included as well.  This license is incompatible with some other open *
 * source licenses as well.  In some cases we can relicense portions of    *
 * Nmap or grant special permissions to use it in other open source        *
 * software.  Please contact fyodor@nmap.org with any such requests.       *
 * Similarly, we don't incorporate incompatible open source software into  *
 * Covered Software without special permission from the copyright holders. *
 *                                                                         *
 * If you have any questions about the licensing restrictions on using     *
 * Nmap in other works, we are happy to help.  As mentioned above, we also *
 * offer an alternative license to integrate Nmap into proprietary         *
 * applications and appliances.  These contracts have been sold to dozens  *
 * of software vendors, and generally include a perpetual license as well  *
 * as providing support and updates.  They also fund the continued         *
 * development of Nmap.  Please email sales@nmap.com for further           *
 * information.                                                            *
 *                                                                         *
 * If you have received a written license agreement or contract for        *
 * Covered Software stating terms other than these, you may choose to use  *
 * and redistribute Covered Software under those terms instead of these.   *
 *                                                                         *
 * Source is provided to this software because we believe users have a     *
 * right to know exactly what a program is going to do before they run it. *
 * This also allows you to audit the software for security holes.          *
 *                                                                         *
 * Source code also allows you to port Nmap to new platforms, fix bugs,    *
 * and add new features.  You are highly encouraged to send your changes   *
 * to the dev@nmap.org mailing list for possible incorporation into the    *
 * main distribution.  By sending these changes to Fyodor or one of the    *
 * Insecure.Org development mailing lists, or checking them into the Nmap  *
 * source code repository, it is understood (unless you specify            *
 * otherwise) that you are offering the Nmap Project the unlimited,        *
 * non-exclusive right to reuse, modify, and relicense the code.  Nmap     *
 * will always be available Open Source, but this is important because     *
 * the inability to relicense code has caused devastating problems for     *
 * other Free Software projects (such as KDE and NASM).  We also           *
 * occasionally relicense the code to third parties as discussed above.    *
 * If you wish to specify special license conditions of your               *
 * contributions, just say so when you send them.                          *
 *                                                                         *
 * This program is distributed in the hope that it will be useful, but     *
 * WITHOUT ANY WARRANTY; without even the implied warranty of              *
 * MERCHANTABILITY or FITNESS FOR A PARTICULAR PURPOSE.  See the Nmap      *
 * license file for more details (it's in a COPYING file included with     *
 * Nmap, and also available from https://svn.nmap.org/nmap/COPYING)        *
 *                                                                         *
 ***************************************************************************/

/* $Id$ */

#include "nmap.h"

#include <errno.h>
#include <stdio.h>
#include <stdlib.h>
#include <string.h>

#include <string>
#include <map>

#include "NmapOps.h"
#include "nbase.h"
#include "payload.h"
#include "utils.h"
#include "nmap_error.h"
#include "scan_lists.h"

extern NmapOps o;

struct payload {
  std::string data;
  /* Extra data such as source port goes here. */
};

/* The key for the payload lookup map is a (proto, port) pair. */
struct proto_dport {
  u8 proto;
  u16 dport;

  proto_dport(u8 proto, u16 dport) {
    this->proto = proto;
    this->dport = dport;
  }

  bool operator<(const proto_dport& other) const {
    if (proto == other.proto)
      return dport < other.dport;
    else
      return proto < other.proto;
  }
};

static std::map<struct proto_dport, std::vector<struct payload> > portPayloads;

/* Newlines are significant because keyword directives (like "source") that
   follow the payload string are significant to the end of the line. */
enum token_type {
  TOKEN_EOF = 0,
  TOKEN_NEWLINE,
  TOKEN_SYMBOL,
  TOKEN_STRING,
};

struct token {
  char text[16384];
  size_t len;
};

static unsigned long line_no;

/* Get the next token from fp. The return value is the token type, or -1 on
   error. The token type is also stored in token->type. For TOKEN_SYMBOL and
   TOKEN_STRING, the text is stored in token->text and token->len. The text is
   null terminated. */
static int next_token(FILE *fp, struct token *token) {
  unsigned int i, tmplen;
  int c;

  token->len = 0;

  /* Skip whitespace and comments. */
  while (isspace(c = fgetc(fp)) && c != '\n')
    ;

  if (c == EOF) {
    return TOKEN_EOF;
  } else if (c == '\n') {
    line_no++;
    return TOKEN_NEWLINE;
  } else if (c == '#') {
    while ((c = fgetc(fp)) != EOF && c != '\n')
      ;
    if (c == EOF) {
      return TOKEN_EOF;
    } else {
      line_no++;
      return TOKEN_NEWLINE;
    }
  } else if (c == '"') {
    i = 0;
    while ((c = fgetc(fp)) != EOF && c != '\n' && c != '"') {
      if (i + 1 >= sizeof(token->text))
        return -1;
      if (c == '\\') {
        token->text[i++] = '\\';
        if (i + 1 >= sizeof(token->text))
          return -1;
        c = fgetc(fp);
        if (c == EOF)
          return -1;
      }
      token->text[i++] = c;
    }
    if (c != '"')
      return -1;
    token->text[i] = '\0';
    if (cstring_unescape(token->text, &tmplen) == NULL)
      return -1;
    token->len = tmplen;
    return TOKEN_STRING;
  } else {
    i = 0;
    token->text[i++] = c;
    while ((c = fgetc(fp)) != EOF && (isalnum(c) || c == ',' || c == '-')) {
      if (i + 1 >= sizeof(token->text))
        return -1;
      token->text[i++] = c;
    }
    ungetc(c, fp);
    token->text[i] = '\0';
    token->len = i;
    return TOKEN_SYMBOL;
  }

  return -1;
}

/* Loop over fp, reading tokens and adding payloads to the global payloads map
   as they are completed. Returns -1 on error. */
static int load_payloads_from_file(FILE *fp) {
  struct token token;
  int type;

  line_no = 1;
  type = next_token(fp, &token);
  for (;;) {
    unsigned short *ports;
    int count;
    std::string payload_data;

    while (type == TOKEN_NEWLINE)
      type = next_token(fp, &token);
    if (type == TOKEN_EOF)
      break;
    if (type != TOKEN_SYMBOL || strcmp(token.text, "udp") != 0) {
      fprintf(stderr, "Expected \"udp\" at line %lu of %s.\n", line_no, PAYLOAD_FILENAME);
      return -1;
    }

    type = next_token(fp, &token);
    if (type != TOKEN_SYMBOL) {
      fprintf(stderr, "Expected a port list at line %lu of %s.\n", line_no, PAYLOAD_FILENAME);
      return -1;
    }
    getpts_simple(token.text, SCAN_UDP_PORT, &ports, &count);
    if (ports == NULL) {
      fprintf(stderr, "Can't parse port list \"%s\" at line %lu of %s.\n", token.text, line_no, PAYLOAD_FILENAME);
      return -1;
    }

    payload_data.clear();
    for (;;) {
      type = next_token(fp, &token);
      if (type == TOKEN_STRING)
        payload_data.append(token.text, token.len);
      else if (type == TOKEN_NEWLINE)
        ; /* Nothing. */
      else
        break;
    }

    /* Ignore keywords like "source" to the end of the line. */
    if (type == TOKEN_SYMBOL && strcmp(token.text, "udp") != 0) {
      while (type != -1 && type != TOKEN_EOF && type != TOKEN_NEWLINE)
        type = next_token(fp, &token);
    }

<<<<<<< HEAD
    for (p = 0; p < count; p++) {
      std::map<struct proto_dport, std::vector<struct payload> >::iterator portPayloadIterator;
      std::vector<struct payload> portPayloadVector;
      std::vector<struct payload>::iterator portPayloadVectorIterator;
=======
    for (int p = 0; p < count; p++) {
>>>>>>> 648a08ee
      struct proto_dport key(IPPROTO_UDP, ports[p]);
      struct payload portPayload;
      bool duplicate = false;

      portPayloadIterator = portPayloads.find(key);

      if (portPayloadIterator != portPayloads.end()) {
        portPayloadVector = portPayloadIterator->second;
        portPayloadVectorIterator = portPayloadVector.begin();

        while (portPayloadVectorIterator != portPayloadVector.end()) {
          if (portPayloadVectorIterator->data == payload_data) {
            log_write(LOG_STDERR, "UDP port payload duplication found on port: %u\n", ports[p]);
            duplicate = true;
            break;
          }

          portPayloadVectorIterator++;
        }
      }

      if (!duplicate) {
        portPayload.data = payload_data;
        portPayloadVector.push_back(portPayload);
        portPayloads[key] = portPayloadVector;
      }
    }

    free(ports);
  }

  return 0;
}

/* Ensure that the payloads map is initialized from the nmap-payloads file. This
   function keeps track of whether it has been called and does nothing after it
   is called the first time. */
int init_payloads(void) {
  static bool payloads_loaded = false;
  char filename[256];
  FILE *fp;
  int ret;

  if (payloads_loaded)
    return 0;

  payloads_loaded = true;

  if (nmap_fetchfile(filename, sizeof(filename), PAYLOAD_FILENAME) != 1) {
    error("Cannot find %s. UDP payloads are disabled.", PAYLOAD_FILENAME);
    return 0;
  }

  fp = fopen(filename, "r");
  if (fp == NULL) {
    fprintf(stderr, "Can't open %s for reading.\n", filename);
    return -1;
  }
  /* Record where this data file was found. */
  o.loaded_data_files[PAYLOAD_FILENAME] = filename;

  ret = load_payloads_from_file(fp);
  fclose(fp);

  return ret;
}

/* Get a payload appropriate for the given UDP port. For certain selected ports
   a payload is returned, and for others a zero-length payload is returned. The
   length is returned through the length pointer. */
const char *udp_port2payload(u16 dport, size_t *length, u8 tryno) {
  static const char *payload_null = "";
  std::map<struct proto_dport, std::vector<struct payload> >::iterator portPayloadIterator;
  std::vector<struct payload> portPayloadVector;
  std::vector<struct payload>::iterator portPayloadVectorIterator;
  proto_dport key(IPPROTO_UDP, dport);
  int portPayloadVectorSize;

  portPayloadIterator = portPayloads.find(key);

  if (portPayloadIterator != portPayloads.end()) {
    portPayloadVector = portPayloads.find(key)->second;
    portPayloadVectorSize = portPayloadVector.size();

    tryno %= portPayloadVectorSize;

    if (portPayloadVectorSize > 0) {
      portPayloadVectorIterator = portPayloadVector.begin();

      while (tryno > 0 && portPayloadVectorIterator != portPayloadVector.end()) {
        tryno--;
        portPayloadVectorIterator++;
      }

      assert (tryno == 0);
      assert (portPayloadVectorIterator != portPayloadVector.end());

      *length = portPayloadVectorIterator->data.size();
      return portPayloadVectorIterator->data.data();
    } else {
      *length = 0;
      return payload_null;
    }
  } else {
    *length = 0;
    return payload_null;
  }
}

/* Get a payload appropriate for the given UDP port. If --data-length was used,
   returns the global random payload. Otherwise, for certain selected ports a
   payload is returned, and for others a zero-length payload is returned. The
   length is returned through the length pointer. */
const char *get_udp_payload(u16 dport, size_t *length, u8 tryno) {
  if (o.extra_payload != NULL) {
    *length = o.extra_payload_length;
    return o.extra_payload;
  } else {
    return udp_port2payload(dport, length, tryno);
  }
}<|MERGE_RESOLUTION|>--- conflicted
+++ resolved
@@ -306,14 +306,10 @@
         type = next_token(fp, &token);
     }
 
-<<<<<<< HEAD
-    for (p = 0; p < count; p++) {
+    for (int p = 0; p < count; p++) {
       std::map<struct proto_dport, std::vector<struct payload> >::iterator portPayloadIterator;
       std::vector<struct payload> portPayloadVector;
       std::vector<struct payload>::iterator portPayloadVectorIterator;
-=======
-    for (int p = 0; p < count; p++) {
->>>>>>> 648a08ee
       struct proto_dport key(IPPROTO_UDP, ports[p]);
       struct payload portPayload;
       bool duplicate = false;
