
/***************************************************************************
 * nmap.h -- Currently handles some of Nmap's port scanning features as    *
 * well as the command line user interface.  Note that the actual main()   *
 * function is in main.c                                                   *
 *                                                                         *
 ***********************IMPORTANT NMAP LICENSE TERMS************************
 *                                                                         *
 * The Nmap Security Scanner is (C) 1996-2016 Insecure.Com LLC ("The Nmap  *
 * Project"). Nmap is also a registered trademark of the Nmap Project.     *
 * This program is free software; you may redistribute and/or modify it    *
 * under the terms of the GNU General Public License as published by the   *
 * Free Software Foundation; Version 2 ("GPL"), BUT ONLY WITH ALL OF THE   *
 * CLARIFICATIONS AND EXCEPTIONS DESCRIBED HEREIN.  This guarantees your   *
 * right to use, modify, and redistribute this software under certain      *
 * conditions.  If you wish to embed Nmap technology into proprietary      *
 * software, we sell alternative licenses (contact sales@nmap.com).        *
 * Dozens of software vendors already license Nmap technology such as      *
 * host discovery, port scanning, OS detection, version detection, and     *
 * the Nmap Scripting Engine.                                              *
 *                                                                         *
 * Note that the GPL places important restrictions on "derivative works",  *
 * yet it does not provide a detailed definition of that term.  To avoid   *
 * misunderstandings, we interpret that term as broadly as copyright law   *
 * allows.  For example, we consider an application to constitute a        *
 * derivative work for the purpose of this license if it does any of the   *
 * following with any software or content covered by this license          *
 * ("Covered Software"):                                                   *
 *                                                                         *
 * o Integrates source code from Covered Software.                         *
 *                                                                         *
 * o Reads or includes copyrighted data files, such as Nmap's nmap-os-db   *
 * or nmap-service-probes.                                                 *
 *                                                                         *
 * o Is designed specifically to execute Covered Software and parse the    *
 * results (as opposed to typical shell or execution-menu apps, which will *
 * execute anything you tell them to).                                     *
 *                                                                         *
 * o Includes Covered Software in a proprietary executable installer.  The *
 * installers produced by InstallShield are an example of this.  Including *
 * Nmap with other software in compressed or archival form does not        *
 * trigger this provision, provided appropriate open source decompression  *
 * or de-archiving software is widely available for no charge.  For the    *
 * purposes of this license, an installer is considered to include Covered *
 * Software even if it actually retrieves a copy of Covered Software from  *
 * another source during runtime (such as by downloading it from the       *
 * Internet).                                                              *
 *                                                                         *
 * o Links (statically or dynamically) to a library which does any of the  *
 * above.                                                                  *
 *                                                                         *
 * o Executes a helper program, module, or script to do any of the above.  *
 *                                                                         *
 * This list is not exclusive, but is meant to clarify our interpretation  *
 * of derived works with some common examples.  Other people may interpret *
 * the plain GPL differently, so we consider this a special exception to   *
 * the GPL that we apply to Covered Software.  Works which meet any of     *
 * these conditions must conform to all of the terms of this license,      *
 * particularly including the GPL Section 3 requirements of providing      *
 * source code and allowing free redistribution of the work as a whole.    *
 *                                                                         *
 * As another special exception to the GPL terms, the Nmap Project grants  *
 * permission to link the code of this program with any version of the     *
 * OpenSSL library which is distributed under a license identical to that  *
 * listed in the included docs/licenses/OpenSSL.txt file, and distribute   *
 * linked combinations including the two.                                  *
 *                                                                         * 
 * The Nmap Project has permission to redistribute Npcap, a packet         *
 * capturing driver and library for the Microsoft Windows platform.        *
 * Npcap is a separate work with it's own license rather than this Nmap    *
 * license.  Since the Npcap license does not permit redistribution        *
 * without special permission, our Nmap Windows binary packages which      *
 * contain Npcap may not be redistributed without special permission.      *
 *                                                                         *
 * Any redistribution of Covered Software, including any derived works,    *
 * must obey and carry forward all of the terms of this license, including *
 * obeying all GPL rules and restrictions.  For example, source code of    *
 * the whole work must be provided and free redistribution must be         *
 * allowed.  All GPL references to "this License", are to be treated as    *
 * including the terms and conditions of this license text as well.        *
 *                                                                         *
 * Because this license imposes special exceptions to the GPL, Covered     *
 * Work may not be combined (even as part of a larger work) with plain GPL *
 * software.  The terms, conditions, and exceptions of this license must   *
 * be included as well.  This license is incompatible with some other open *
 * source licenses as well.  In some cases we can relicense portions of    *
 * Nmap or grant special permissions to use it in other open source        *
 * software.  Please contact fyodor@nmap.org with any such requests.       *
 * Similarly, we don't incorporate incompatible open source software into  *
 * Covered Software without special permission from the copyright holders. *
 *                                                                         *
 * If you have any questions about the licensing restrictions on using     *
 * Nmap in other works, are happy to help.  As mentioned above, we also    *
 * offer alternative license to integrate Nmap into proprietary            *
 * applications and appliances.  These contracts have been sold to dozens  *
 * of software vendors, and generally include a perpetual license as well  *
 * as providing for priority support and updates.  They also fund the      *
 * continued development of Nmap.  Please email sales@nmap.com for further *
 * information.                                                            *
 *                                                                         *
 * If you have received a written license agreement or contract for        *
 * Covered Software stating terms other than these, you may choose to use  *
 * and redistribute Covered Software under those terms instead of these.   *
 *                                                                         *
 * Source is provided to this software because we believe users have a     *
 * right to know exactly what a program is going to do before they run it. *
 * This also allows you to audit the software for security holes.          *
 *                                                                         *
 * Source code also allows you to port Nmap to new platforms, fix bugs,    *
 * and add new features.  You are highly encouraged to send your changes   *
 * to the dev@nmap.org mailing list for possible incorporation into the    *
 * main distribution.  By sending these changes to Fyodor or one of the    *
 * Insecure.Org development mailing lists, or checking them into the Nmap  *
 * source code repository, it is understood (unless you specify            *
 * otherwise) that you are offering the Nmap Project the unlimited,        *
 * non-exclusive right to reuse, modify, and relicense the code.  Nmap     *
 * will always be available Open Source, but this is important because     *
 * the inability to relicense code has caused devastating problems for     *
 * other Free Software projects (such as KDE and NASM).  We also           *
 * occasionally relicense the code to third parties as discussed above.    *
 * If you wish to specify special license conditions of your               *
 * contributions, just say so when you send them.                          *
 *                                                                         *
 * This program is distributed in the hope that it will be useful, but     *
 * WITHOUT ANY WARRANTY; without even the implied warranty of              *
 * MERCHANTABILITY or FITNESS FOR A PARTICULAR PURPOSE.  See the Nmap      *
 * license file for more details (it's in a COPYING file included with     *
 * Nmap, and also available from https://svn.nmap.org/nmap/COPYING)        *
 *                                                                         *
 ***************************************************************************/

/* $Id$ */

#ifndef NMAP_H
#define NMAP_H

/************************INCLUDES**********************************/

#ifdef WIN32
#include "mswin32\winclude.h"
#endif

#ifdef HAVE_CONFIG_H
#include "nmap_config.h"
#else
#ifdef WIN32
#include "nmap_winconfig.h"
#endif /* WIN32 */
#endif /* HAVE_CONFIG_H */

#ifdef __amigaos__
#include "nmap_amigaos.h"
#endif

#include <nbase.h>

#if HAVE_UNISTD_H
#include <unistd.h>
#endif

#ifdef HAVE_BSTRING_H
#include <bstring.h>
#endif

#ifdef HAVE_SYS_PARAM_H
#include <sys/param.h> /* Defines MAXHOSTNAMELEN on BSD*/
#endif

/* For systems without SCTP in netinet/in.h, such as MacOS X */
#ifndef IPPROTO_SCTP
#define IPPROTO_SCTP 132
#endif

/* Keep assert() defined for security reasons */
#undef NDEBUG

#include <assert.h>

/*#include <net/if_arp.h> *//* defines struct arphdr needed for if_ether.h */
// #if HAVE_NET_IF_H
// #ifndef NET_IF_H  /* why doesn't OpenBSD do this?! */
// #include <net/if.h>
// #define NET_IF_H
// #endif
// #endif
// #if HAVE_NETINET_IF_ETHER_H
// #ifndef NETINET_IF_ETHER_H
// #include <netinet/if_ether.h>
// #define NETINET_IF_ETHER_H
// #endif /* NETINET_IF_ETHER_H */
// #endif /* HAVE_NETINET_IF_ETHER_H */

/*******  DEFINES  ************/

#ifndef NMAP_VERSION
/* Edit this definition only within the quotes, because it is read from this
   file by the makefiles. */
#define NMAP_VERSION "7.40SVN"
#define NMAP_NUM_VERSION "7.0.40.100"
#endif
/* The version number of updates retrieved by the nmap-update
   program. It can be different (but should always be the same or
   earlier) than NMAP_VERSION. */
#define NMAP_UPDATE_CHANNEL "7.30"

#define NMAP_XMLOUTPUTVERSION "1.04"

/* User configurable #defines: */
#define MAX_PROBE_PORTS 10     /* How many TCP probe ports are allowed ? */
/* Default number of ports in parallel.  Doesn't always involve actual
   sockets.  Can also adjust with the -M command line option.  */
#define MAX_SOCKETS 36

#define MAX_TIMEOUTS MAX_SOCKETS   /* How many timed out connection attempts
                                      in a row before we decide the host is
                                      dead? */
#define _STR(X) #X
#define STR(X)  _STR(X)
#define DEFAULT_TCP_PROBE_PORT 80 /* The ports TCP ping probes go to if
                                     unspecified by user -- uber hackers
                                     change this to 113 */
#define DEFAULT_TCP_PROBE_PORT_SPEC STR(DEFAULT_TCP_PROBE_PORT)
#define DEFAULT_UDP_PROBE_PORT 40125 /* The port UDP ping probes go to
                                          if unspecified by user */
#define DEFAULT_UDP_PROBE_PORT_SPEC STR(DEFAULT_UDP_PROBE_PORT)
#define DEFAULT_SCTP_PROBE_PORT 80 /* The port SCTP probes go to
                                      if unspecified by
                                      user */
#define DEFAULT_SCTP_PROBE_PORT_SPEC STR(DEFAULT_SCTP_PROBE_PORT)
#define DEFAULT_PROTO_PROBE_PORT_SPEC "1,2,4" /* The IPProto ping probes to use
                                                 if unspecified by user */

#define MAX_DECOYS 128 /* How many decoys are allowed? */

/* TCP Options for TCP SYN probes: MSS 1460 */
#define TCP_SYN_PROBE_OPTIONS "\x02\x04\x05\xb4"
#define TCP_SYN_PROBE_OPTIONS_LEN (sizeof(TCP_SYN_PROBE_OPTIONS)-1)

/* Default maximum send delay between probes to the same host */
#ifndef MAX_TCP_SCAN_DELAY
#define MAX_TCP_SCAN_DELAY 1000
#endif

#ifndef MAX_UDP_SCAN_DELAY
#define MAX_UDP_SCAN_DELAY 1000
#endif

#ifndef MAX_SCTP_SCAN_DELAY
#define MAX_SCTP_SCAN_DELAY 1000
#endif

/* Maximum number of extra hostnames, OSs, and devices, we
   consider when outputting the extra service info fields */
#define MAX_SERVICE_INFO_FIELDS 5

/* We wait at least 100 ms for a response by default - while that
   seems aggressive, waiting too long can cause us to fail to detect
   drops until many probes later on extremely low-latency
   networks (such as localhost scans).  */
#ifndef MIN_RTT_TIMEOUT
#define MIN_RTT_TIMEOUT 100
#endif

#ifndef MAX_RTT_TIMEOUT
#define MAX_RTT_TIMEOUT 10000 /* Never allow more than 10 secs for packet round
                                 trip */
#endif

#define INITIAL_RTT_TIMEOUT 1000 /* Allow 1 second initially for packet responses */
#define INITIAL_ARP_RTT_TIMEOUT 200 /* The initial timeout for ARP is lower */

#ifndef MAX_RETRANSMISSIONS
#define MAX_RETRANSMISSIONS 10    /* 11 probes to port at maximum */
#endif

/* Number of hosts we pre-ping and then scan.  We do a lot more if
   randomize_hosts is set.  Every one you add to this leads to ~1K of
   extra always-resident memory in nmap */
#define PING_GROUP_SZ 4096

/* DO NOT change stuff after this point */
#define UC(b)   (((int)b)&0xff)
#define SA    struct sockaddr  /*Ubertechnique from R. Stevens */

#define HOST_UNKNOWN 0
#define HOST_UP 1
#define HOST_DOWN 2

#define PINGTYPE_UNKNOWN 0
#define PINGTYPE_NONE 1
#define PINGTYPE_ICMP_PING 2
#define PINGTYPE_ICMP_MASK 4
#define PINGTYPE_ICMP_TS 8
#define PINGTYPE_TCP  16
#define PINGTYPE_TCP_USE_ACK 32
#define PINGTYPE_TCP_USE_SYN 64
/* # define PINGTYPE_RAWTCP 128 used to be here, but was never used. */
#define PINGTYPE_CONNECTTCP 256
#define PINGTYPE_UDP  512
#define PINGTYPE_ARP 1024
#define PINGTYPE_PROTO 2048
#define PINGTYPE_SCTP_INIT 4096

/* Empirically determined optimum combinations of different numbers of probes:
     -PE
     -PE -PA80
     -PE -PA80 -PS443
     -PE -PA80 -PS443 -PP
     -PE -PA80 -PS443 -PP -PU40125
   We use the four-probe combination. */
#define DEFAULT_IPV4_PING_TYPES (PINGTYPE_ICMP_PING|PINGTYPE_TCP|PINGTYPE_TCP_USE_ACK|PINGTYPE_TCP_USE_SYN|PINGTYPE_ICMP_TS)
#define DEFAULT_IPV6_PING_TYPES (PINGTYPE_ICMP_PING|PINGTYPE_TCP|PINGTYPE_TCP_USE_ACK|PINGTYPE_TCP_USE_SYN)
#define DEFAULT_PING_ACK_PORT_SPEC "80"
#define DEFAULT_PING_SYN_PORT_SPEC "443"
/* For nonroot. */
#define DEFAULT_PING_CONNECT_PORT_SPEC "80,443"

/* The max length of each line of the subject fingerprint when
   wrapped. */
#define FP_RESULT_WRAP_LINE_LEN 74

#ifndef MAXHOSTNAMELEN
#define MAXHOSTNAMELEN 64
#endif

/* Length of longest DNS name */
#define FQDN_LEN 254

/* Max payload: Worst case is IPv4 with 40bytes of options and TCP with 20
 * bytes of options. */
#define MAX_PAYLOAD_ALLOWED 65535-60-40

#ifndef recvfrom6_t
#  define recvfrom6_t int
#endif

<<<<<<< HEAD
/***********************STRUCTURES**********************************/

/* The various kinds of port/protocol scans we can have
 * Each element is to point to an array of port/protocol numbers
 */
struct scan_lists {
        /* The "synprobes" are also used when doing a connect() ping */
        unsigned short *syn_ping_ports;
        unsigned short *ack_ping_ports;
        unsigned short *udp_ping_ports;
        unsigned short *sctp_ping_ports;
        unsigned short *proto_ping_ports;
        int syn_ping_count;
        int ack_ping_count;
        int udp_ping_count;
        int sctp_ping_count;
        int proto_ping_count;
        //the above fields are only used for host discovery
        //the fields below are only used for port scanning
        unsigned short *tcp_ports;
        int tcp_count;
        unsigned short *udp_ports;
        int udp_count;
        unsigned short *sctp_ports;
        int sctp_count;
        unsigned short *prots;
        int prot_count;
};

typedef enum { STYPE_UNKNOWN, HOST_DISCOVERY, ACK_SCAN, SYN_SCAN, FIN_SCAN, XMAS_SCAN, UDP_SCAN, CONNECT_SCAN, NULL_SCAN, WINDOW_SCAN, SCTP_INIT_SCAN, SCTP_COOKIE_ECHO_SCAN, MAIMON_SCAN, IPPROT_SCAN, PING_SCAN, PING_SCAN_ARP, IDLE_SCAN, BOUNCE_SCAN, SERVICE_SCAN, OS_SCAN, SCRIPT_PRE_SCAN, SCRIPT_PORTSCAN, SCRIPT_SCAN, SCRIPT_POST_SCAN, TRACEROUTE, PING_SCAN_ND }stype;

=======
>>>>>>> 8f3137ba
/***********************PROTOTYPES**********************************/

/* Renamed main so that interactive mode could preprocess when necessary */
int nmap_main(int argc, char *argv[]);

int nmap_fetchfile(char *filename_returned, int bufferlen, const char *file);
int gather_logfile_resumption_state(char *fname, int *myargc, char ***myargv);

#endif /* NMAP_H */
<|MERGE_RESOLUTION|>--- conflicted
+++ resolved
@@ -334,40 +334,6 @@
 #  define recvfrom6_t int
 #endif
 
-<<<<<<< HEAD
-/***********************STRUCTURES**********************************/
-
-/* The various kinds of port/protocol scans we can have
- * Each element is to point to an array of port/protocol numbers
- */
-struct scan_lists {
-        /* The "synprobes" are also used when doing a connect() ping */
-        unsigned short *syn_ping_ports;
-        unsigned short *ack_ping_ports;
-        unsigned short *udp_ping_ports;
-        unsigned short *sctp_ping_ports;
-        unsigned short *proto_ping_ports;
-        int syn_ping_count;
-        int ack_ping_count;
-        int udp_ping_count;
-        int sctp_ping_count;
-        int proto_ping_count;
-        //the above fields are only used for host discovery
-        //the fields below are only used for port scanning
-        unsigned short *tcp_ports;
-        int tcp_count;
-        unsigned short *udp_ports;
-        int udp_count;
-        unsigned short *sctp_ports;
-        int sctp_count;
-        unsigned short *prots;
-        int prot_count;
-};
-
-typedef enum { STYPE_UNKNOWN, HOST_DISCOVERY, ACK_SCAN, SYN_SCAN, FIN_SCAN, XMAS_SCAN, UDP_SCAN, CONNECT_SCAN, NULL_SCAN, WINDOW_SCAN, SCTP_INIT_SCAN, SCTP_COOKIE_ECHO_SCAN, MAIMON_SCAN, IPPROT_SCAN, PING_SCAN, PING_SCAN_ARP, IDLE_SCAN, BOUNCE_SCAN, SERVICE_SCAN, OS_SCAN, SCRIPT_PRE_SCAN, SCRIPT_PORTSCAN, SCRIPT_SCAN, SCRIPT_POST_SCAN, TRACEROUTE, PING_SCAN_ND }stype;
-
-=======
->>>>>>> 8f3137ba
 /***********************PROTOTYPES**********************************/
 
 /* Renamed main so that interactive mode could preprocess when necessary */
