---
-- This module was written to marshall parameters for Microsoft RPC (MSRPC) calls. The values passed in and out are based
-- on structs defined by the protocol, and documented by Samba developers. For detailed breakdowns of the types, take a
-- look at Samba 4.0's <code>.idl</code> files.
--
-- There is nothing simple about how this all comes together, so I'll take some time to explain how it's done. This
-- is fairly technical and, when it comes right down to it, unnecessary for how to use these functions (although if you
-- want to write one of these, you best understand it).
--
-- There are base types, like int32 and int16. These are marshalled the way you'd expect (converted to a 4- or
-- 2-byte little endian string). The only trick with these is that they have to end up aligned on 4-byte boundaries.
-- So, a 2-byte integer requires 2 bytes of padding, and a 1-byte integer requires 3 bytes of padding. The functions
-- <code>marshall_int32</code>, <code>marshall_int16</code>, etc. will marshall the base types, and <code>unmarshall_int32</code>,
-- <code>unmarshall_int16</code>, etc. will unmarshall them.
--
-- Strings are a little bit trickier. A string is preceded by three 32-bit values: the max length, the offset, and
-- the length. Additionally, strings may or may not be null terminated, depending on where they're being used. For
-- more information on strings, see the comments on <code>marshall_unicode</code>. The functions <code>marshall_unicode</code>
-- and <code>unmarshall_unicode</code> can be used to marshall/unmarshall strings.
--
-- Pointers also have interesting properties. A pointer is preceded by a 4-byte value called (at least by Wireshark)
-- the "referent id". For a valid pointer, this can be anything except 0 (I use 'NMAP' for it). If it's '0', then
-- it's a null pointer and the data doesn't actually follow. To help clarify, a pointer to the integer '4' could be
-- marshalled as the hex string <code>78 56 34 12 04 00 00 00</code> (the referent_id is 0x12345678 and the integer
-- itself is 0x00000004). If the integer is nil, then it's marshalled as <code>00 00 00 00</code>, which is simply
-- a referent_id of 0.
--
-- From the perspective of the program, pointers can be marshalled by using the "<code>_ptr</code>" versions of normal functions
-- (for example, <code>marshall_int32_ptr</code> and <code>unmarshall_unicode_ptr</code>. From the perspective
-- of functions within this module, especially functions for marshalling structs and arrays, the <code>marshall_ptr</code>
-- and <code>unmarshall_ptr</code> functions should be used. These can marshall any data type; the marshalling function
-- is passed as a parameter.
--
-- So far, this is fairly straight forward. Arrays are where everything falls apart.
--
-- An array of basic types is simply the types themselves, preceded by the "max length" of the array (which can be
-- longer than the actual length). When pointers are used in an array, however, things get hairy. The 'referent_id's
-- of the pointers are all put at the start of the array, along with the base types. Then, the data is put at the
-- end of the array, for all the referent_ids that aren't null. Let's say you have four strings, "abc", "def", null, and
-- "jkl", in an array. The array would look like this:
-- <code>
--  0x00200000 (referent_id for "abc")
--  0x00400000 (referent_id for "def")
--  0x00000000 (null referent_id)
--  0x00800000 (referent_id for "jkl")
--  "abc" (note that this also has the standard string stuff, the max_length, offset, and actual_length)
--  "def"
--  "ghi"
-- </code>
--
-- If you mix in a base type, it goes at the front along with the referent_ids. So, let's say you have a structure
-- that contains two integers and a string. You have an array of these. It would encode like this:
-- <code>
--  0x00200000 (referent_id for the string in the first struct)
--  0x00000001 (first integer in the first struct)
--  0x00000002 (second integer in the first struct)
--  0x00400000 (referent_id for the string in the second struct)
--  0x00000003 (first integer in the second struct)
--  0x00000004 (second integer in the second struct)
--  "string1" (contains max_length, offset, and actual_length)
--  "string2"
-- </code>
--
-- From the perspective of the program, arrays shouldn't need to be marshalled/unmarshalled, this is tricky and should be
-- left up to functions within this module. Functions within this module should use <code>marshall_array</code> and
-- <code>unmarshall_array</code> to interact with arrays. These take callback functions for the datatype being stored
-- in the array; these callback functions have to be in a particular format, so care should be taken when writing them.
-- In particular, the first parameter has to be <code>location</code>, which is used to separate the header (the part with the
-- referent_ids) and the body (the part with the pointer data). These are explained more thoroughly in the function headers.
--
-- Structs are handled the same as arrays. The referent_ids and base types go at the top, and the values being pointed to
-- go at the bottom. An array of struct, as has already been shown, will have all the base types and referent_ids for all the
-- members at the top, and all the values for all the pointers at the bottom.
--
-- Structs tend to be custom functions. Sometimes, these functions are passed as the callback to <code>marshall_ptr</code> or
-- <code>marshall_array</code> (and the equivalent <code>unmarshall_</code> functions). This means that the custom struct
-- functions have to be able to split themselves into the base types and the pointer data automatically. For an example, see
-- the functions that have already been written.
--
-- In the case where you need to unmarshall the same struct from both an array and a pointer, there's an issue; they require
-- different prototypes. There's really no way to directly fix this, at least, none that I could come up with, so I write
-- a function called <code>unmarshall_struct</code>. <code>unmarshall_struct</code> basically calls a struct unmarshalling
-- function the same way <code>unmarshall_array</code> would. This is a bit of a kludge, but it's the best I could come up
-- with.
--
-- There are different sections in here, which correspond to "families" of types. I modeled these after Samba's <code>.idl</code> files.
-- MISC corresponds to <code>misc.idl</code>, LSA to <code>lsa.idl</code>, etc. Each of these sections has possible dependencies; for example, SAMR
-- functions use LSA strings, and everything uses SECURITY and MISC. So the order is important -- dependencies have to go
-- above the module.
--
-- The datatypes used here are modeled after the datatypes used by Microsoft's functions. Each function that represents
-- a struct will have the struct definition in its comment; and that struct (or the closest representation to it) will be
-- returned. Often, this requires scripts to access something like <code>result['names']['names'][0]['name']</code>, which is
-- rather unwieldy, but I decided that following Microsoft's definitions was the most usable way for many reasons. I find
-- the best way to figure out how to work a function is to call a print_table()-style function on the result and look at
-- how the response is laid out.
--
-- Many datatypes are automatically encoded when sent and decoded when received to make life easier for developers. Some
-- examples are:
-- * All absolute time values will be seconds from 1970
-- * All relative time values will be in seconds (this includes the <code>hyper</code> datatype); when possible, the milliseconds/microseconds (as far down as we have access to) will be preserved as a decimal
-- * All enumerations will be a string representing the constant (which can be converted to a user-readable string using one of the <code>_tostr</code> functions); what that means is, enumeration values are never used, only the names
-- * SIDs will be converted to user-readable strings in the standard format (S-x-y-...)
-- * GUIDs are stored as tables of values; however, I might change this to a string representation at some point

local os = require "os"
local stdnse = require "stdnse"
local string = require "string"
local stringaux = require "stringaux"
local table = require "table"
local unicode = require "unicode"
_ENV = stdnse.module("msrpctypes", stdnse.seeall)

local REFERENT_ID = 0x50414d4e
local HEAD = 'HEAD'
local BODY = 'BODY'
local ALL  = 'ALL'

--- Convert a string to Unicode (UTF-16 LE), optionally add a null terminator,
-- and align it to 4-byte boundaries.
--
-- This is frequently used in MSRPC calls, so I put it here, but it might be a
-- good idea to move this function (and the converse one below) into a separate
-- library.
--
--@param string The string to convert.
--@param do_null [optional] Add a null-terminator to the unicode string.
--               Default false.
--@return The unicode version of the string.
function string_to_unicode(string, do_null)
  local i

  stdnse.debug4("MSRPC: Entering string_to_unicode(string = %s)", string)

  if(do_null == nil) then
    do_null = false
  end

  -- Try converting the value to a string
  if(type(string) ~= 'string') then
    string = tostring(string)
  end

  if(string == nil) then
    stdnse.debug1("MSRPC: WARNING: couldn't convert value to string in string_to_unicode()")
  end


  local result = unicode.utf8to16(string)

  -- Add a null, if the caller requested it
  if(do_null == true) then
    result = result .. "\0\0"
  end

  -- Align it to a multiple of 4, if necessary
  if(#result % 4 ~= 0) then
    result = result .. "\0\0"
  end

  stdnse.debug4("MSRPC: Leaving string_to_unicode()")

  return result
end

--- Read a unicode string from a buffer, optionally eat the null terminator,
--  and optionally align it to 4-byte boundaries.
--
--@param buffer   The buffer to read from, typically the full 'arguments' value for MSRPC
--@param pos      The position in the buffer to start
--@param length   The number of ascii characters that will be read (including the null, if do_null is set).
--@param do_null  [optional] Remove a null terminator from the string as the last character. Default false.
--@return pos The new position
--@return string The string read. If there was an
--        attempt to read off the end of the string, then 'nil' is returned for both parameters.
function unicode_to_string(buffer, pos, length, do_null)
  stdnse.debug4("MSRPC: Entering unicode_to_string(pos = %s, length = %d)", tostring(pos), length)

  pos = pos or 1
  local endpos = pos + length * 2 - 1

  if endpos > #buffer then
    stdnse.debug1("MSRPC: ERROR: Ran off the end of a string in unicode_to_string(), this likely means we are reading a packet incorrectly. Please report! (pos = %d, #buffer = %d, endpos = %d)", pos, #buffer, endpos)

    return nil, nil
  end

  local str = unicode.utf16to8(string.sub(buffer, pos, endpos))

  if do_null then
    str = string.sub(str, 1, -2) -- Eat the null terminator
  end

  -- Align to 4-byte boundary
  endpos = endpos + (endpos + 1 - pos) % 4

  stdnse.debug4("MSRPC: Leaving unicode_to_string()")

  return endpos + 1, str
end

-------------------------------------
--          SPECIAL
-- (dependencies: n/a)
-------------------------------------

---Marshalls a pointer to another datatype.
--
-- This function will optionally separate the REFERENT_ID of the pointer (which
-- goes at location = HEAD) from the data part of the pointer (which goes at
-- location = BODY). If the entire pointer is needed, then location should be
-- set to ALL.
--
-- When marshalling the body, the function <code>func</code> is called, which
-- is passed as a parameter, with the arguments <code>args</code>. This
-- function has to return a marshalled parameter, but other than that it can be
-- any marshalling function. The 'value' parameter simply determined whether or
-- not it's a null pointer, and will probably be a repeat of one of the
-- arguments.
--
-- Note that the function <code>func</code> doesn't have to conform to any
-- special prototype, as long as the <code>args</code> array matches what the
-- function wants.
--
-- This can be used to marshall an int16 value of 0x1234 with padding like this:
-- <code>
--  marshall_ptr(ALL, marshall_int16, {0x1234, true}, 0x1234)
-- </code>
--
-- And here's how a 'nil' string might be marshalled:
-- <code>
--  local str = nil
--  marshall_ptr(ALL, marshall_unicode, {str, true}, str)
-- </code>
--
--@param location The part of the pointer wanted, either HEAD (for the
--                referent_id), BODY (for the pointer data), or ALL (for both
--                together). Generally, unless the referent_id is split from
--                the data (for example, in an array), you will want ALL.
--@param func The function to call when encoding the body. Should convert the
--            arguments passed in the <code>args</code> parameter to a string.
--@param args An array of arguments that will be directly passed to the
--            function <code>func</code>
--@param value The value that's actually being encoded. This is simply used to
--             determine whether or not the pointer is null.
--@return A string representing the marshalled data.
local function marshall_ptr(location, func, args, value)
  local result = ""

  stdnse.debug4("MSRPC: Entering marshall_ptr(location = %s)", location)

  -- If we're marshalling the HEAD section, add a REFERENT_ID.
  if(location == HEAD or location == ALL) then
    if(func == nil or args == nil or value == nil) then
      result = result .. string.pack("<I4", 0)
    else
      result = result .. string.pack("<I4", REFERENT_ID)
    end
  end

  -- If we're marshalling the BODY section, and the value isn't null, call the function to marshall
  -- the data.
  if(location == BODY or location == ALL) then
    if(func == nil or args == nil or value == nil) then
    else
      result = result .. func(table.unpack(args))
    end
  end

  stdnse.debug4("MSRPC: Leaving marshall_ptr()")

  return result
end

---Unmarshalls a pointer by removing the referent_id in the HEAD section and
--the data in the BODY section (or both in the ALL section).
--
-- Because the unmarshall function for the body is called if and only if the
-- referent_id is non-zero, if the head and the body are split apart, the
-- second call to this function has to know the context. This is the purpose
-- for the <code>result</code> parameter, it is the result from the first time
-- this is called.
--
-- The function <code>func</code> has to conform to this format:
--<code>
-- func(data, pos, <args>)
--</code>
--
--@param location The part of the pointer being processed, either HEAD (for the
--                referent_id), BODY (for the pointer data), or ALL (for both
--                together). Generally, unless the referent_id is split from
--                the data (for example, in an array), you will want ALL.
--@param data The data being processed.
--@param pos The position within <code>data</code>
--@param func The function that's used to process the body data (only
--            called if it isn't a null pointer). This function has to conform
--            to a specific prototype, see above.
--@param args The arguments that'll be passed to the function
--            <code>func</code>, after the data array and the position.
--@param result This is required when unmarshalling the BODY section, which
--              always comes after unmarshalling the HEAD. It is the result
--              returned for this parameter during the HEAD unmarshall. If the
--              referent_id was '0', then this function doesn't unmarshall
--              anything.
--@return The new position
--@reutrn The result. For HEAD the result is either <code>true</code> for valid
--        pointers or <code>false</code> for null pointers. For BODY or ALL,
--        the result is <code>nil</code> for null pointers, or the data for
--        valid pointers.
local function unmarshall_ptr(location, data, pos, func, args, result)
  stdnse.debug4("MSRPC: Entering unmarshall_ptr()")
  if(args == nil) then
    args = {}
  end
  -- If we're unmarshalling the header, then pull off a referent_id.
  if(location == HEAD or location == ALL) then
<<<<<<< HEAD

    -- Make sure pos is defined before doing arithmetics
    if (pos == nil) then pos = 1 end

=======
    pos = pos or 1
>>>>>>> ef2825b3
    if #data - pos + 1 < 4 then
      stdnse.debug1("MSRPC: ERROR: Ran off the end of a packet in unmarshall_ptr(). Please report!")
      return pos, nil
    end
    local referent_id
    referent_id, pos = string.unpack("<I4", data, pos)

    if(location == HEAD) then
      if(referent_id == 0) then
        result = false
      else
        result = true
      end
    else
      if(referent_id == 0) then
        result = nil
      else
        result = true
      end
    end
  end

  if(location == BODY or location == ALL) then
    if(result == true) then
      pos, result = func(data, pos, table.unpack(args))
    else
      result = nil
    end
  end

  return pos, result
end

---Similar to <code>marshall_ptr</code>, except that this marshalls a type that isn't a pointer.
--
-- It also understands pointers, in the sense that it'll only return data in
-- the HEAD section, since basetypes are printed in the HEAD and not the BODY.
--
-- Using this isn't strictly necessary, but it cleans up functions for
-- generating structs containing both pointers and basetypes (see
-- <code>marshall_srvsvc_NetShareInfo2</code>).
--
-- Like <code>marshall_ptr</code>, the function doesn't have to match any
-- prototype, as long as the proper arguments are passed to it.
--
--@param location The part of the pointer wanted, either HEAD (for the data
--                itself), BODY (for nothing, since this isn't a pointer), or
--                ALL (for the data). Generally, unless the referent_id is
--                split from the data (for example, in an array), you will want
--                ALL.
--@param func The function to call when encoding the body. Should convert the
--            arguments passed in the <code>args</code> parameter to a string.
--@param args An array of arguments that will be directly passed to the
--            function <code>func</code>
--@return A string representing the marshalled data.
local function marshall_basetype(location, func, args)
  local result
  stdnse.debug4("MSRPC: Entering marshall_basetype()")

  if(location == HEAD or location == ALL) then
    result = func(table.unpack(args))
  else
    result = ""
  end

  stdnse.debug4("MSRPC: Leaving marshall_basetype()")

  return result
end

---Marshalls an array.
--
-- Recall (from the module comment) that the data in an array is split into the
-- referent_ids and base types at the top and the data at the bottom. This
-- function will call any number of location-aware functions twice (once for
-- the top and once for the bottom).
--
-- Each element in the array can technically have a different function. I don't
-- know why I allowed that, and may refactor it out in the future. For now, I
-- strongly recommend setting the function to the same for every element.
--
-- The function that's called has to have the prototype:
--<code>
-- func(location, <args>)
--</code>
-- where "location" is the standard HEAD/BODY/ALL location used throughout the
-- functions.
--
--@param array An array of tables. Each table contains 'func', a pointer to the
--             marshalling function and 'args', the arguments to pass to the
--             marshalling function after the 'location' variable.
--@return A string representing the marshalled data.
function marshall_array(array)

  stdnse.debug4("MSRPC: Entering marshall_array()")

  -- The max count is always at the front of the array (at least, in my tests). It is possible that
  -- this won't always hold true, so if you're having an issue that you've traced back to this function,
  -- you might want to double-check my assumption.
  local result = {string.pack("<I4", #array)}

  -- Encode the HEAD sections of all the elements in the array
  for i = 1, #array, 1 do
    local func = array[i]['func']
    local args = array[i]['args']

    result[#result+1] = func(HEAD, table.unpack(args))
  end

  -- Encode the BODY sections of all the elements in the array
  for i = 1, #array, 1 do
    local func = array[i]['func']
    local args = array[i]['args']

    result[#result+1] = func(BODY, table.unpack(args))
  end

  stdnse.debug4("MSRPC: Leaving marshall_array()")
  return table.concat(result)
end

---Unmarshalls an array.
--
-- This function starts to get a little hairy, due to the number of parameters
-- that need to be propagated, but it isn't too bad. Basically, this
-- unmarshalls an array by calling the given function for each element.
--
-- The function <code>func</code> has to conform to a very specific prototype:
--<code>
-- func(location, data, pos, result, <args>)
--</code>
-- Where <code>location<code> is the standard HEAD/BODY location,
-- <code>data<code> and <code>pos<code> are the packet and position within it,
-- <code>result<code> is the result from the HEAD section (if it's nil, it
-- isn't used), and <code>args<code> are arbitrary arguments passed to it.
--
-- I made the call to pass the same arguments to each function when it's
-- called. This is, for example, whether or not to null-terminate a string, or
-- whether or not to pad an int16. If different types are required, you're
-- probably out of luck.
--
--@param data     The data being processed.
--@param pos      The position within <code>data</code>.
--@param count    The number of elements in the array.
--@param func The function to call to unmarshall each parameter. Has to match a
--            specific prototype; see the function comment.
--@param args     Arbitrary arguments to pass to the function.
--@return The new position
--@return The result of unmarshalling this value.
local function unmarshall_array(data, pos, count, func, args)
  stdnse.debug4("MSRPC: Entering unmarshall_array()")

  if(args == nil) then
    args = {}
  end

  pos = pos or 1
  if #data - pos + 1 < 4 then
    stdnse.debug1("MSRPC: ERROR: Ran off the end of a packet in unmarshall_array(). Please report!")
    return pos, nil
  end
  local max_count, pos = string.unpack("<I4", data, pos)

  local result = {}

  -- Unmarshall the header, which will be referent_ids and base types.
  for i = 1, count, 1 do
    pos, result[i] = func(HEAD, data, pos, nil, table.unpack(args))
  end

  -- Unmarshall the body. Note that the original result (result[i]) is passed back
  -- into this function. This is required for pointers because, to unmarshall a pointer,
  -- we have to remember whether or not it's null.
  for i = 1, count, 1 do
    pos, result[i] = func(BODY, data, pos, result[i], table.unpack(args))
  end

  stdnse.debug4("MSRPC: Leaving unmarshall_array()")

  return pos, result
end

---Call a function that matches the prototype for <code>unmarshall_array</code>.
--
-- This allows the same struct to be used in <code>unmarshall_array</code> and
-- in <code>unmarshall_ptr</code>. It is kind of a kludge, but it makes sense,
-- and was the cleanest solution I could come up with to this problem (although
-- I'm sure that there's a better one staring me in the face).
--
-- The <code>func</code> parameter, obviously, has to match the same prototype
-- as strings being passed to <code>unmarshall_array</code>, which is:
--<code>
-- func(location, data, pos, result, <args>)
--</code>
--
--@param data     The data being processed.
--@param pos      The position within <code>data</code>.
--@param func The function to call to unmarshall each parameter. Has to match a
--            specific prototype; see the function comment.
--@param args     Arbitrary arguments to pass to the function.
--@return The new position
--@return The result of unmarshalling this value.
local function unmarshall_struct(data, pos, func, args)
  local result

  stdnse.debug4("MSRPC: Entering unmarshall_struct()")

  if(args == nil) then
    args = {}
  end

  pos, result = func(ALL, data, pos, nil, args)

  stdnse.debug4("MSRPC: Leaving unmarshall_struct()")

  return pos, result
end

-------------------------------------
--          BASE TYPES
-- (dependencies: n/a)
-------------------------------------

--- Marshall a string that is in the format:
-- <code>[string,charset(UTF16)] uint16 *str</code>
--
-- This has the max size of the buffer, the offset (I'm not sure what the offset does, I've
-- never seen it used), the actual size, and the string itself. This will always align to
-- the 4-byte boundary.
--
--@param str The string to insert. Cannot be nil.
--@param do_null [optional] Appends a null to the end of the string. Default false.
--@param max_length [optional] Sets a max length that's different than the string's length. Length
--                  is in characters, not bytes.
--@return A string representing the marshalled data.
function marshall_unicode(str, do_null, max_length)
  local buffer_length
  local result

  stdnse.debug4("MSRPC: Entering marshall_unicode()")

  if(do_null == nil) then
    do_null = false
  end

  if(do_null) then
    buffer_length = #str + 1
  else
    buffer_length = #str
  end

  if(max_length == nil) then
    max_length = buffer_length
  end

  result = string.pack("<I4I4I4",
    max_length,       -- Max count
    0,                -- Offset
    buffer_length)   -- Actual count
    .. string_to_unicode(str, do_null, true)

  stdnse.debug4("MSRPC: Leaving marshall_unicode()")

  return result
end

--- Marshall a null-terminated ascii string, with the length/maxlength prepended. Very similar
-- to <code>marshall_unicode</code>, except it's ascii and the null terminator is always used.
--
--@param str        The string to marshall.
--@param max_length [optional] The maximum length; default: actual length.
function marshall_ascii(str, max_length)
  local buffer_length
  local result

  buffer_length = #str + 1

  if(max_length == nil) then
    max_length = buffer_length
  end

  local padding = string.rep('\0', (4 - (buffer_length % 4)) % 4)

  result = string.pack("<I4I4I4z",
    max_length,
    0,
    buffer_length,
    str)
    .. padding

  return result
end

--- Marshall a pointer to a unicode string.
--
--@param str The string to insert. Can be nil.
--@param do_null [optional] Appends a null to the end of the string. Default false.
--@param max_length [optional] Sets a max length that's different than the string's length. Length
--                  is in characters, not bytes.
--@return A string representing the marshalled data.
function marshall_unicode_ptr(str, do_null, max_length)
  local result

  stdnse.debug4("MSRPC: Entering marshall_unicode()")

  result = marshall_ptr(ALL, marshall_unicode, {str, do_null, max_length}, str)

  stdnse.debug4("MSRPC: Leaving marshall_unicode()")

  return result
end

--- Marshall a pointer to an ascii string.
--
--@param str The string to insert. Can be nil.
--@param max_length [optional] Sets a max length that's different than the string's length.
--@return A string representing the marshalled data.
function marshall_ascii_ptr(str, max_length)
  local result

  result = marshall_ptr(ALL, marshall_ascii, {str, max_length}, str)

  return result
end

--- Unmarshall a string that is in the format:
-- <code>[string,charset(UTF16)] uint16 *str</code>
--
-- See <code>marshall_unicode</code> for more information.
--
--@param data   The data buffer.
--@param pos    The position in the data buffer.
--@param do_null [optional] Discards the final character, the string terminator. Default false.
--
--@return (pos, str) The new position, and the string. The string may be nil.
function unmarshall_unicode(data, pos, do_null)
  local ptr, str
  local max, offset, actual

  stdnse.debug4("MSRPC: Entering unmarshall_unicode()")

  if(do_null == nil) then
    do_null = false
  end

  pos = pos or 1
  if #data - pos + 1 < 3*4 then
    stdnse.debug1("MSRPC: ERROR: Ran off the end of a packet in unmarshall_unicode(). Please report!")
    return pos, nil
  end
  max, offset, actual, pos = string.unpack("<I4I4I4", data, pos)

  pos, str = unicode_to_string(data, pos, actual, do_null, true)

  stdnse.debug4("MSRPC: Leaving unmarshall_unicode()")

  return pos, str
end

---Unmarshall a pointer to a unicode string.
--
--@param data     The data being processed.
--@param pos      The position within <code>data</code>.
--@param do_null [optional] Assumes a null is at the end of the string. Default false.
--@return (pos, result) The new position and the string.
function unmarshall_unicode_ptr(data, pos, do_null)
  local result

  stdnse.debug4("MSRPC: Entering unmarshall_unicode_ptr()")
  pos, result = unmarshall_ptr(ALL, data, pos, unmarshall_unicode, {do_null})
  stdnse.debug4("MSRPC: Leaving unmarshall_unicode_ptr()")

  return pos, result
end

---Marshall an array of unicode strings. This is a perfect demonstration of how to use
-- <code>marshall_array</code>.
--
--@param strings The array of strings to marshall
--@param do_null [optional] Appends a null to the end of the string. Default false.
--@return A string representing the marshalled data.
function marshall_unicode_array(strings, do_null)
  local array = {}
  local result

  for i = 1, #strings, 1 do
    array[i] = {}
    array[i]['func'] = marshall_ptr
    array[i]['args'] = {marshall_unicode, {strings[i], do_null}, strings[i]}
  end

  result = marshall_array(array)

  return result
end

---Marshall a pointer to an array of unicode strings. See <code>marshall_unicode_array</code>
-- for more information.
--
--@param strings The array of strings to marshall
--@param do_null [optional] Appends a null to the end of the string. Default false.
--@return A string representing the marshalled data.
function marshall_unicode_array_ptr(strings, do_null)
  local result

  result = marshall_ptr(ALL, marshall_unicode_array, {strings, do_null}, strings)

  return result
end

--- Marshall an int64. This is simply an 8-byte integer inserted into the buffer, nothing fancy.
--@param int64 The integer to insert
--@return A string representing the marshalled data.
function marshall_int64(int64)
  local result

  stdnse.debug4("MSRPC: Entering marshall_int64()")
  result = string.pack("<I8", int64)
  stdnse.debug4("MSRPC: Leaving marshall_int64()")

  return result
end

--- Marshall an int32
--
-- <code>     [in]            uint32           var</code>
--
-- This is simply an integer inserted into the buffer, nothing fancy.
--@param int32 The integer to insert
--@return A string representing the marshalled data.
function marshall_int32(int32)
  local result

  stdnse.debug4("MSRPC: Entering marshall_int32()")
  result = string.pack("<I4", int32)
  stdnse.debug4("MSRPC: Leaving marshall_int32()")

  return result
end

---Marshall an array of int32 values.
--
--@param data The array
--@return A string representing the marshalled data
function marshall_int32_array(data)
  local result = {
    marshall_int32(0x0400), -- Max count
    marshall_int32(0),     -- Offset
    marshall_int32(#data), -- Actual count
  }

  for _, v in ipairs(data) do
    result[#result+1] = marshall_int32(v)
  end

  return table.concat(result)
end

--- Marshall an int16
--
-- <code>     [in]            uint16           var</code>
--
-- This is simply an integer inserted into the buffer, nothing fancy.
--@param int16 The integer to insert
--@param pad   [optional] If set, will align the insert on 4-byte boundaries. Default: true.
--@return A string representing the marshalled data.
function marshall_int16(int16, pad)
  local result

  stdnse.debug4("MSRPC: Entering marshall_int16()")

  if(pad == false) then
    return string.pack("<I2", int16)
  end

  result = string.pack("<I2xx", int16)

  stdnse.debug4("MSRPC: Leaving marshall_int16()")

  return result
end

--- Marshall an int8
--
-- <code>     [in]            uint8           var</code>
--
-- This is simply an integer inserted into the buffer, nothing fancy.
--
--@param int8  The integer to insert
--@param pad   [optional] If set, will align the insert on 4-byte boundaries. Default: true.
--@return A string representing the marshalled data.
function marshall_int8(int8, pad)
  local result

  stdnse.debug4("MSRPC: Entering marshall_int8()")

  if(pad == false) then
    return string.pack("<B", int8)
  end

  result = string.pack("<Bxxx", int8)
  stdnse.debug4("MSRPC: Leaving marshall_int8()")

  return result
end

--- Unmarshall an int64. See <code>marshall_int64</code> for more information.
--
--@param data     The data being processed.
--@param pos      The position within <code>data</code>.
--@return (pos, int64) The new position, and the value.
function unmarshall_int64(data, pos)
  local value

  stdnse.debug4("MSRPC: Entering unmarshall_int64()")
  pos = pos or 1
  if #data - pos + 1 < 8 then
    stdnse.debug1("MSRPC: ERROR: Ran off the end of a packet in unmarshall_int64(). Please report!")
    return pos, nil
  end
  value, pos = string.unpack("<i8", data, pos)
  stdnse.debug4("MSRPC: Leaving unmarshall_int64()")

  return pos, value
end

--- Unmarshall an int32. See <code>marshall_int32</code> for more information.
--
--@param data     The data being processed.
--@param pos      The position within <code>data</code>.
--@return (pos, int32) The new position, and the value.
function unmarshall_int32(data, pos)
  local value

<<<<<<< HEAD
  -- Make sure pos is defined before doing arithmetics
  if (pos == nil) then pos = 1 end

=======
  pos = pos or 1
>>>>>>> ef2825b3
  if #data - pos + 1 < 4 then
    stdnse.debug1("MSRPC: ERROR: Ran off the end of a packet in unmarshall_int32(). Please report!")
    return pos, nil
  end
  value, pos = string.unpack("<I4", data, pos)

  return pos, value
end

--- Unmarshall an int16. See <code>marshall_int16</code> for more information.
--
--@param data The data packet.
--@param pos  The position within the data.
--@param pad  [optional] If set, will remove extra bytes to align the packet, Default: true
--@return (pos, int16) The new position, and the value.
function unmarshall_int16(data, pos, pad)
  local value

  stdnse.debug4("MSRPC: Entering unmarshall_int16()")

  pos = pos or 1
  if #data - pos + 1 < 2 then
    stdnse.debug1("MSRPC: ERROR: Ran off the end of a packet in unmarshall_int16(). Please report!")
    return pos, nil
  end
  value, pos = string.unpack("<I2", data, pos)

  if(pad == nil or pad == true) then
    pos = pos + 2
  end

  stdnse.debug4("MSRPC: Leaving unmarshall_int16()")

  return pos, value
end

--- Unmarshall an int8. See <code>marshall_int8</code> for more information.
--
--@param data The data packet.
--@param pos  The position within the data.
--@param pad  [optional] If set, will remove extra bytes to align the packet, Default: true
--@return (pos, int8) The new position, and the value.
function unmarshall_int8(data, pos, pad)
  local value

  stdnse.debug4("MSRPC: Entering unmarshall_int8()")

  pos = pos or 1
  if #data - pos + 1 < 1 then
    stdnse.debug1("MSRPC: ERROR: Ran off the end of a packet in unmarshall_int8(). Please report!")
    return pos, nil
  end
  value, pos = string.unpack("<B", data, pos)

  if(pad == nil or pad == true) then
    pos = pos + 3
  end

  stdnse.debug4("MSRPC: Leaving unmarshall_int8()")

  return pos, value
end

--- Marshall a pointer to an int64.
--
-- If the pointer is null, it simply marshalls the
-- integer '0'. Otherwise, it uses a referent id followed by the integer.
--
--@param int64 The value of the integer pointer
--@return A string representing the marshalled data.
function marshall_int64_ptr(int64)
  local result

  stdnse.debug4("MSRPC: Entering marshall_int64_ptr()")
  result = marshall_ptr(ALL, marshall_int64, {int64}, int64)
  stdnse.debug4("MSRPC: Leaving marshall_int64_ptr()")

  return result
end

--- Marshall a pointer to an int32
--
-- <code>     [in,out]   uint32 *ptr</code>
--
-- If the pointer is null, it simply marshalls the integer '0'. Otherwise,
-- it uses a referent id followed by the integer.
--
--@param int32 The value of the integer pointer
--@return A string representing the marshalled data.
function marshall_int32_ptr(int32)
  local result

  stdnse.debug4("MSRPC: Entering marshall_int32_ptr()")
  result = marshall_ptr(ALL, marshall_int32, {int32}, int32)
  stdnse.debug4("MSRPC: Leaving marshall_int32_ptr()")

  return result
end

--- Marshall a pointer to an int16
--
-- <code>     [in,out]   uint16 *ptr</code>
--
-- If the pointer is null, it simply marshalls the integer '0'. Otherwise,
-- it uses a referent id followed by the integer.
--
--@param int16 The value of the integer pointer
--@param pad   [optional] If set, will align the insert on 4-byte boundaries. Default: true.
--@return A string representing the marshalled data.
function marshall_int16_ptr(int16, pad)
  local result

  stdnse.debug4("MSRPC: Entering marshall_int16_ptr()")
  result = marshall_ptr(ALL, marshall_int16, {int16, pad}, int16)
  stdnse.debug4("MSRPC: Leaving marshall_int16_ptr()")

  return result
end

--- Marshall a pointer to an int8
--
-- <code>     [in,out]   uint8 *ptr</code>
--
-- If the pointer is null, it simply marshalls the integer '0'. Otherwise,
-- it uses a referent id followed by the integer.
--
--@param int8 The value of the integer pointer
--@param pad   [optional] If set, will align the insert on 4-byte boundaries. Default: true.
--@return A string representing the marshalled data.
function marshall_int8_ptr(int8, pad)
  local result

  stdnse.debug4("MSRPC: Entering marshall_int8_ptr()")
  result = marshall_ptr(ALL, marshall_int8, {int8, pad}, int8)
  stdnse.debug4("MSRPC: Leaving marshall_int8_ptr()")

  return result
end

--- Unmarshall a pointer to an int32. See <code>marshall_int32_ptr</code> for more information.
--
--@param data The data packet.
--@param pos  The position within the data.
--@return (pos, int32) The new position, and the value.
function unmarshall_int32_ptr(data, pos)
  local result

  stdnse.debug4("MSRPC: Entering unmarshall_int32_ptr()")
  pos, result = unmarshall_ptr(ALL, data, pos, unmarshall_int32, {})
  stdnse.debug4("MSRPC: Leaving unmarshall_int32_ptr()")

  return pos, result
end

--- Unmarshall a pointer to an int16. See <code>marshall_int16_ptr</code> for more information.
--
--@param data The data packet.
--@param pos  The position within the data.
--@param pad  [optional] If set, will remove extra bytes to align the packet, Default: true
--@return (pos, int16) The new position, and the value.
function unmarshall_int16_ptr(data, pos, pad)
  local result

  stdnse.debug4("MSRPC: Entering unmarshall_int16_ptr()")
  pos, result = unmarshall_ptr(ALL, data, pos, unmarshall_int16, {pad})
  stdnse.debug4("MSRPC: Leaving unmarshall_int16_ptr()")

  return pos, result
end

--- Unmarshall a pointer to an int8. See <code>marshall_int8_ptr</code> for more information.
--
--@param data The data packet.
--@param pos  The position within the data.
--@param pad  [optional] If set, will remove extra bytes to align the packet, Default: true
--@return (pos, int8) The new position, and the value.
function unmarshall_int8_ptr(data, pos, pad)
  local result

  stdnse.debug4("MSRPC: Entering unmarshall_int8_ptr()")
  pos, result = unmarshall_ptr(ALL, data, pos, unmarshall_int8, {pad})
  stdnse.debug4("MSRPC: Leaving unmarshall_int8_ptr()")

  return pos, result
end

--- Marshall an array of int8s, with an optional max_length set.
--
--@param data The array to marshall, as a string. Cannot be nil.
--@param max_length [optional] The maximum length of the buffer. Default: the length of
--       <code>data</code>.
--@return A string representing the marshalled data.
function marshall_int8_array(data, max_length)
  stdnse.debug4("MSRPC: Entering marshall_int8_array()")

  if(max_length == nil) then
    max_length = #data
  end

  local result = string.pack("<I4I4", max_length, 0) .. data

  stdnse.debug4("MSRPC: Leaving marshall_int8_array()")

  return result
end

--- Unmarshall an array of int8s.
--
--@param data The data packet.
--@param pos  The position within the data.
--@param pad  [optional] If set to true, will align data on 4-byte boundaries. Default:
--            true.
--@return (pos, str) The position, and the resulting string, which cannot be nil.
function unmarshall_int8_array(data, pos, pad)
  local max, offset, actual
  local str

  stdnse.debug4("MSRPC: Entering unmarshall_int8_array()")

  pos = pos or 1
  if #data - pos + 1 < 3*4 then
    stdnse.debug1("MSRPC: ERROR: Ran off the end of a packet in unmarshall_int8_array(). Please report!")
    return pos, nil
  end
  max, offset, actual, pos = string.unpack("<I4I4I4", data, pos)

  if #data - pos + 1 < actual then
    stdnse.debug1("MSRPC: ERROR: Ran off the end of a packet in unmarshall_int8_array() [2]. Please report!")
    return pos - 3*4, nil
  end
  str, pos = string.unpack("<c"..actual, data, pos)

  -- Do the alignment (note the "- 1", it's there because of 1-based arrays)
  if(pad == nil or pad == true) then
    while(((pos - 1) % 4) ~= 0) do
      pos = pos + 1
    end
  end

  stdnse.debug4("MSRPC: Leaving unmarshall_int8_array()")

  return pos, str
end

--- Marshall a pointer to an array of int8s.
--
--@param data The array to marshall, as a string. Can be nil.
--@param max_length [optional] The maximum length of the buffer. Default: the length of
--       <code>data</code>.
--@return A string representing the marshalled data.
function marshall_int8_array_ptr(data, max_length)
  local result
  stdnse.debug4("MSRPC: Entering marshall_int8_array_ptr()")

  result = marshall_ptr(ALL, marshall_int8_array, {data, max_length}, data)

  stdnse.debug4("MSRPC: Leaving marshall_int8_array_ptr()")
  return result
end

--- Unmarshall a pointer to an array of int8s. By default, aligns the result to 4-byte
--  boundaries.
--
--@param data The data packet.
--@param pos  The position within the data.
--@param pad  [optional] If set to true, will align data on 4-byte boundaries. Default:
--            true.
--@return (pos, str) The position, and the resulting string, which cannot be nil.
function unmarshall_int8_array_ptr(data, pos, pad)
  local str
  stdnse.debug4("MSRPC: Entering unmarshall_int8_array_ptr()")

  pos, str = unmarshall_ptr(ALL, data, pos, unmarshall_int8_array, {pad})

  stdnse.debug4("MSRPC: Leaving unmarshall_int8_array_ptr()")
  return pos, str
end

--- Unmarshall an array of int32s.
--
--@param data The data packet.
--@param pos  The position within the data.
--@return (pos, str) The position, and the resulting string, which cannot be nil.
function unmarshall_int32_array(data, pos, count)
  local maxcount
  local result = {}

  pos, maxcount = unmarshall_int32(data, pos)

  for i = 1, count, 1 do
    pos, result[i] = unmarshall_int32(data, pos)
  end

  return pos, result
end

--- Unmarshall a pointer to an array of int32s.
--
--@param data The data packet.
--@param pos  The position within the data.
--@return (pos, str) The position, and the resulting string, which cannot be nil.
function unmarshall_int32_array_ptr(data, pos)
  local count, array

  pos, count = unmarshall_int32(data, pos)
  pos, array = unmarshall_ptr(ALL, data, pos, unmarshall_int32_array, {count})

  return pos, array
end

---Marshalls an NTTIME.
--
-- This is sent as the number of 1/10 microseconds since 1601; however the
-- internal representation is the number of seconds since 1970. Because doing
-- conversions in code is annoying, the user will never have to understand
-- anything besides seconds since 1970.
--
--@param time The time, in seconds since 1970.
--@return A string representing the marshalled data.
function marshall_NTTIME(time)
  local result
  stdnse.debug4("MSRPC: Entering marshall_NTTIME()")

  if(time == 0) then
    result = string.pack("<I8", 0)
  else
    result = string.pack("<I8", (time + 11644473600) * 10000000)
  end

  stdnse.debug4("MSRPC: Leaving marshall_NTTIME()")
  return result
end

---Unmarshalls an NTTIME. See <code>marshall_NTTIME</code> for more information.
--
--@param data The data packet.
--@param pos  The position within the data.
--@return (pos, time) The new position, and the time in seconds since 1970.
function unmarshall_NTTIME(data, pos)
  local time
  stdnse.debug4("MSRPC: Entering unmarshall_NTTIME()")

  pos = pos or 1
  if #data - pos + 1 < 8 then
    stdnse.debug1("MSRPC: ERROR: Ran off the end of a packet in unmarshall_NTTIME(). Please report!")
    return pos, nil
  end
  time, pos = string.unpack("<I8", data, pos)

  if(time ~= 0) then
    time = (time // 10000000) - 11644473600
  end

  stdnse.debug4("MSRPC: Leaving unmarshall_NTTIME()")
  return pos, time
end

---Marshalls an NTTIME*.
--
--@param time The time, in seconds since 1970.
--@return A string representing the marshalled data.
function marshall_NTTIME_ptr(time)
  local result
  stdnse.debug4("MSRPC: Entering marshall_NTTIME_ptr()")

  result = marshall_ptr(ALL, marshall_NTTIME, {time}, time)

  stdnse.debug4("MSRPC: Leaving marshall_NTTIME_ptr()")
  return result
end

---Unmarshalls an <code>NTTIME*</code>.
--
--@param data The data packet.
--@param pos  The position within the data.
--@return (pos, time) The new position, and the time in seconds since 1970.
function unmarshall_NTTIME_ptr(data, pos)
  local time
  stdnse.debug4("MSRPC: Entering unmarshall_NTTIME_ptr()")

  pos, time = unmarshall_ptr(ALL, data, pos, unmarshall_NTTIME, {})

  stdnse.debug4("MSRPC: Leaving unmarshall_NTTIME_ptr()")
  return pos, time
end

---Unmarshall a SYSTEMTIME structure, converting it to a standard representation.
--
--The structure is as follows:
--
-- <code>
--   typedef struct _SYSTEMTIME {
--     WORD wYear;
--     WORD wMonth;
--     WORD wDayOfWeek;
--     WORD wDay;
--     WORD wHour;
--     WORD wMinute;
--     WORD wSecond;
--     WORD wMilliseconds;
--   } SYSTEMTIME
-- </code>
--
--@param data The data packet.
--@param pos  The position within the data.
--@return (pos, time) The new position, and the time in seconds since 1970.
function unmarshall_SYSTEMTIME(data, pos)
  local fmt = "<I2I2I2I2I2I2I2I2"
  pos = pos or 1
  if #data - pos + 1 < string.packsize(fmt) then
    stdnse.debug1("MSRPC: ERROR: Ran off the end of a packet in unmarshall_SYSTEMTIME(). Please report!")
    return pos, nil
  end
  local date = {}

  -- TODO: consider returning the date table instead, allowing the caller to see milliseconds.
  date.year, date.month, date.dow, date.day, date.hour, date.min, date.sec, date.msec, pos = string.unpack(fmt, data, pos)

  return pos, os.time(date)
end

---Unmarshalls a <code>hyper</code>.
--
-- I have no idea what a <code>hyper</code> is, just that it seems to be a
-- 64-bit data type used for measuring time, and that the units happen to be
-- negative microseconds. This function converts the value to seconds and
-- returns it.
--
--@param data The data packet.
--@param pos  The position within the data.
--@return (pos, val) The new position, and the result in seconds.
function unmarshall_hyper(data, pos)
  local result
  stdnse.debug4("MSRPC: Entering unmarshall_hyper()")

  pos, result = unmarshall_int64(data, pos)
  result = result // -10000000

  stdnse.debug4("MSRPC: Leaving unmarshall_hyper()")
  return pos, result
end

---Marshall an entry in a table.
--
-- Basically, converts the string to a number based on the entries in
-- <code>table</code> before sending. Multiple values can be ORed together
-- (like flags) by separating them with pipes ("|").
--
--@param val The value to look up. Can be multiple values with pipes between,
--           e.g. "A|B|C".
--@param table The table to use for lookups. The keys should be the names, and
--             the values should be the numbers.
--@return A string representing the marshalled data.
local function marshall_Enum32(val, table)
  local result = 0
  stdnse.debug4("MSRPC: Entering marshall_Enum32()")

  local vals = stringaux.strsplit("|", val)
  local i

  for i = 1, #vals, 1 do
    result = result | table[vals[i]]
  end

  result = marshall_int32(result)

  stdnse.debug4("MSRPC: Leaving marshall_Enum32()")
  return result
end

---Unmarshall an entry in a table. Basically, converts the next int32 in the buffer to a string
-- based on the entries in <code>table</code> before returning.
--
--@param data    The data packet.
--@param pos     The position within the data.
--@param table   The table to use for lookups. The keys should be the names, and the values should be
--               the numbers.
--@param default The default value to return if the lookup was unsuccessful.
--@return (pos, policy_handle) The new position, and a table representing the policy_handle.
local function unmarshall_Enum32(data, pos, table, default)
  stdnse.debug4("MSRPC: Entering unmarshall_Enum32()")

  if(default == nil) then
    default = "<unknown>"
  end

  local pos, val = unmarshall_int32(data, pos)

  for i, v in pairs(table) do
    if(v == val) then
      return pos, i
    end
  end

  stdnse.debug4("MSRPC: Leaving unmarshall_Enum32()")
  return pos, default
end

---Unmarshall an entry in a table. Basically, converts the next int16 in the buffer to a string
-- based on the entries in <code>table</code> before returning.
--
--@param data    The data packet.
--@param pos     The position within the data.
--@param table   The table to use for lookups. The keys should be the names, and the values should be
--               the numbers.
--@param default The default value to return if the lookup was unsuccessful.
--@param pad     [optional] If set, will ensure that we end up on an even multiple of 4. Default: true.
--@return (pos, policy_handle) The new position, and a table representing the policy_handle.
local function unmarshall_Enum16(data, pos, table, default, pad)
  stdnse.debug4("MSRPC: Entering unmarshall_Enum16()")

  if(default == nil) then
    default = "<unknown>"
  end

  local pos, val = unmarshall_int16(data, pos, pad)

  for i, v in pairs(table) do
    if(v == val) then
      return pos, i
    end
  end

  stdnse.debug4("MSRPC: Leaving unmarshall_Enum16()")
  return pos, default
end

---Marshall an entry in a table.
--
-- Basically, converts the string to a number based on the entries in
-- <code>table</code> before sending. Multiple values can be ORed together
-- (like flags) by separating them with pipes ("|").
--
--@param val The value to look up. Can be multiple values with pipes between,
--           e.g. "A|B|C".
--@param table The table to use for lookups. The keys should be the names, and
--             the values should be the numbers.
--@param pad [optional] If set, will ensure that we end up on an even multiple of 4. Default: true.
--@return A string representing the marshalled data.
local function marshall_Enum8(val, table, pad)
  local result = 0
  stdnse.debug4("MSRPC: Entering marshall_Enum8()")

  local vals = stringaux.strsplit("|", val)
  local i

  for i = 1, #vals, 1 do
    result = result | table[vals[i]]
  end

  result = marshall_int8(result, pad)

  stdnse.debug4("MSRPC: Leaving marshall_Enum8()")
  return result
end



---Similar to <code>unmarshall_Enum32</code>, except it'll return every value that could be ANDed together to
-- create the resulting value (except a 0 value). This is effective for parsing flag data types.
--@param data    The data packet.
--@param pos     The position within the data.
--@param table   The table to use for lookups. The keys should be the names, and the values should be
--               the numbers.
--@return (pos, array) The new position, and a table representing the enumeration values.
local function unmarshall_Enum32_array(data, pos, table)
  local array = {}
  local i, v
  local val
  stdnse.debug4("MSRPC: Entering unmarshall_Enum32_array()")

  pos, val = unmarshall_int32(data, pos)

  for i, v in pairs(table) do
    if (v & val) ~= 0 then
      array[#array + 1] = i
    end
  end

  stdnse.debug4("MSRPC: Leaving unmarshall_Enum32_array()")
  return pos, array
end

---Unmarshall raw data.
--@param data    The data packet.
--@param pos     The position within the data.
--@param length  The number of bytes to unmarshall.
--@return (pos, data) The new position in the packet, and a string representing the raw data.
function unmarshall_raw(data, pos, length)
  local val
  stdnse.debug4("MSRPC: Entering unmarshall_raw()")

  pos = pos or 1
  if #data - pos + 1 < length then
    stdnse.debug1("MSRPC: ERROR: Ran off the end of a packet in unmarshall_raw(). Please report!")
    return pos, nil
  end
  val, pos = string.unpack(("c%d"):format(length), data, pos)

  stdnse.debug4("MSRPC: Leaving unmarshall_raw()")
  return pos, val
end


-------------------------------------
--          MISC
-- (dependencies: n/a)
-------------------------------------

---Marshalls a GUID, which looks like this:
--
--<code>
--  typedef [public,noprint,gensize,noejs] struct {
--    uint32 time_low;
--    uint16 time_mid;
--    uint16 time_hi_and_version;
--    uint8  clock_seq[2];
--    uint8  node[6];
--  } GUID;
--</code>
--
--@param guid A table representing the GUID.
--@return A string representing the marshalled data.
local function marshall_guid(guid)
  local result
  stdnse.debug4("MSRPC: Entering marshall_guid()")

  result = string.pack("<I4I2I2", guid.time_low, guid.time_high, guid.time_hi_and_version) .. guid.clock_seq .. guid.node

  stdnse.debug4("MSRPC: Leaving marshall_guid()")
  return result
end

---Unmarshalls a GUID. See <code>marshall_guid</code> for the structure.
--
--@param data The data packet.
--@param pos  The position within the data.
--@return (pos, result) The new position in <code>data</code>, and a table representing the datatype.
local function unmarshall_guid(data, pos)
  local fmt = "<I4I2I2c2c6"
  stdnse.debug4("MSRPC: Entering unmarshall_guid()")

  pos = pos or 1
  if #data - pos + 1 < string.packsize(fmt) then
    stdnse.debug1("MSRPC: ERROR: Ran off the end of a packet in unmarshall_guid(). Please report!")
    return pos, nil
  end
  local guid = {}
  guid.time_low, guid.time_high, guid.time_hi_and_version, guid.clock_seq, guid.node, pos = string.unpack(fmt, data, pos)

  stdnse.debug4("MSRPC: Leaving unmarshall_guid()")
  return pos, guid
end

---Marshalls a policy_handle, which looks like this:
--
--<code>
--  typedef struct {
--    uint32 handle_type;
--    GUID   uuid;
--  } policy_handle;
--</code>
--
--@param policy_handle The policy_handle to marshall.
--@return A string representing the marshalled data.
function marshall_policy_handle(policy_handle)
  local result
  stdnse.debug4("MSRPC: Entering marshall_policy_handle()")

  result = string.pack("<I4", policy_handle.handle_type) .. marshall_guid(policy_handle.uuid)

  stdnse.debug4("MSRPC: Leaving marshall_policy_handle()")
  return result
end

---Unmarshalls a policy_handle. See <code>marshall_policy_handle</code> for the structure.
--
--@param data The data packet.
--@param pos  The position within the data.
--@return (pos, result) The new position in <code>data</code>, and a table representing the datatype.
function unmarshall_policy_handle(data, pos)
  local policy_handle = {}
  stdnse.debug4("MSRPC: Entering unmarshall_policy_handle()")

  pos, policy_handle['handle_type'] = unmarshall_int32(data, pos)
  pos, policy_handle['uuid']        = unmarshall_guid(data, pos)

  stdnse.debug4("MSRPC: Leaving unmarshall_policy_handle()")
  return pos, policy_handle
end

----------------------------------
--       SECURITY
-- (dependencies: MISC)
----------------------------------

---Unmarshall a dom_sid struct
--
--<code>
--    typedef [public,gensize,noprint,noejs,nosize] struct {
--        uint8  sid_rev_num;             /**< SID revision number */
--        [range(0,15)] int8  num_auths;  /**< Number of sub-authorities */
--        uint8  id_auth[6];              /**< Identifier Authority */
--        uint32 sub_auths[num_auths];
--    } dom_sid;
--</code>
--
--@param data     The data being processed.
--@param pos      The position within <code>data</code>.
--@return (pos, result) The new position in <code>data</code>, and a table representing the datatype.
function unmarshall_dom_sid2(data, pos)
  local i

  -- Read the SID from the packet
  local sid = {}
  pos, sid['count']          = unmarshall_int32(data, pos)
  pos, sid['sid_rev_num']    = unmarshall_int8(data, pos, false)
  pos, sid['num_auths']      = unmarshall_int8(data, pos, false)

  -- Note that authority is big endian (I guess it's an array, not really an integer like we're handling it)
  if #data - pos + 1 < 6 then
    stdnse.debug1("MSRPC: ERROR: Ran off the end of a packet in unmarshall_dom_sid2(). Please report!")
    return pos, nil
  end
  sid.authority, pos = string.unpack(">I6", data, pos)

  sid['sub_auths']   = {}
  for i = 1, sid['num_auths'], 1 do
    pos, sid['sub_auths'][i] = unmarshall_int32(data, pos)
  end

  -- Convert the SID to a string
  local result = string.format("S-%u-%u", sid['sid_rev_num'], sid['authority'])
  for i = 1, sid['num_auths'], 1 do
    result = result .. string.format("-%u", sid['sub_auths'][i])
  end

  return pos, result
end

---Unmarshall a pointer to a <code>dom_sid2</code> struct. See the <code>unmarshall_dom_sid2</code> function
-- for more information.
--
--@param data     The data being processed.
--@param pos      The position within <code>data</code>.
--@return (pos, result) The new position in <code>data</code>, and a table representing the datatype.
function unmarshall_dom_sid2_ptr(data, pos)
  return unmarshall_ptr(ALL, data, pos, unmarshall_dom_sid2, {})
end

---Marshall a dom_sid struct
--
--<code>
--    typedef [public,gensize,noprint,noejs,nosize] struct {
--        uint8  sid_rev_num;             /**< SID revision number */
--        [range(0,15)] int8  num_auths;  /**< Number of sub-authorities */
--        uint8  id_auth[6];              /**< Identifier Authority */
--        uint32 sub_auths[num_auths];
--    } dom_sid;
--</code>
--
--@return A string representing the marshalled data.
function marshall_dom_sid2(sid)
  local i
  local pos_next
  local sid_array = {}
  local result = ""
  stdnse.debug4("MSRPC: Entering marshall_dom_sid2()")


  if(string.find(sid, "^S%-") == nil) then
    stdnse.debug1("MSRPC: ERROR: Invalid SID encountered: %s\n", sid)
    return nil
  end
  if(string.find(sid, "%-%d+$") == nil) then
    stdnse.debug1("MSRPC: ERROR: Invalid SID encountered: %s\n", sid)
    return nil
  end

  local pos = 3

  pos_next = string.find(sid, "-", pos)
  sid_array.sid_rev_num = tonumber(string.sub(sid, pos, pos_next - 1))

  pos = pos_next + 1
  pos_next = string.find(sid, "-", pos)
  sid_array.authority_high = tonumber(string.sub(sid, pos, pos_next - 1))

  sid_array['sub_auths'] = {}
  i = 1
  repeat
    pos = pos_next + 1
    pos_next = string.find(sid, "-", pos)
    if(pos_next == nil) then
      sid_array['sub_auths'][i] = tonumber(string.sub(sid, pos))
    else
      sid_array['sub_auths'][i] = tonumber(string.sub(sid, pos, pos_next - 1))
    end
    i = i + 1
  until pos_next == nil
  sid_array['num_auths'] = i - 1

  -- Make sure sid_array.authority is defined before passing it to string.pack
  if (sid_array.authority == nil) then sid_array.authority = 1 end
  result = {
    -- TODO: Is the first 32-bit integer here supposed to be num_auths, or some
    -- other count value?
    string.pack("<I4BB>I6", sid_array.num_auths, sid_array.sid_rev_num, sid_array.num_auths, sid_array.authority_high),
  }
  for i = 1, sid_array['num_auths'], 1 do
    result[#result+1] = string.pack("<I4", sid_array['sub_auths'][i])
  end

  stdnse.debug4("MSRPC: Leaving marshall_dom_sid2()")
  return table.concat(result)
end




----------------------------------
--       LSA
-- (dependencies: SECURITY)
----------------------------------


---A <code>lsa_String</code> is a buffer that holds a non-null-terminated string. It can have a max size that's different
-- from its actual size. I tagged this one as "internal" because I don't want the user to have to provide
-- a "location".
--
-- This is the format:
--
--<code>
--    typedef [public,noejs] struct {
--        [value(2*strlen_m(string))] uint16 length;
--        [value(2*strlen_m(string))] uint16 size;
--        [charset(UTF16),size_is(size/2),length_is(length/2)] uint16 *string;
--    } lsa_String;
--</code>
--
--@param location   The part of the pointer wanted, either HEAD (for the referent_id), BODY
--                  (for the pointer data), or ALL (for both together). Generally, unless the
--                  referent_id is split from the data (for example, in an array), you will want
--                  ALL.
--@param str        The string to marshall
--@param max_length [optional] The maximum size of the buffer, in characters, including the null terminator.
--                  Defaults to the length of the string, including the null.
--@param do_null    [optional] Appends a null to the end of the string. Default false.
--@return A string representing the marshalled data.
local function marshall_lsa_String_internal(location, str, max_length, do_null)
  local length
  local result = ""
  stdnse.debug4("MSRPC: Entering marshall_lsa_String_internal()")

  -- Handle default max lengths
  if(max_length == nil) then
    if(str == nil) then
      max_length = 0
    else
      max_length = #str
    end
  end

  if(str == nil) then
    length = 0
  else
    length = #str
  end

  if(do_null == nil) then
    do_null = false
  end

  if(location == HEAD or location == ALL) then
    result = result .. string.pack("<I2I2", length * 2, max_length * 2) .. marshall_ptr(HEAD, marshall_unicode, {str, do_null, max_length}, str)
  end

  if(location == BODY or location == ALL) then
    result = result .. marshall_ptr(BODY, marshall_unicode, {str, do_null, max_length}, str)
  end

  stdnse.debug4("MSRPC: Leaving marshall_lsa_String_internal()")
  return result
end

---Unmarshall a <code>lsa_String</code> value. See <code>marshall_lsa_String_internal</code> for more information.
--
--@param location The part of the pointer wanted, either HEAD (for the data itself), BODY
--                (for nothing, since this isn't a pointer), or ALL (for the data). Generally, unless the
--                referent_id is split from the data (for example, in an array), you will want
--                ALL.
--@param data     The data packet.
--@param pos      The position within the data.
--@param result   This is required when unmarshalling the BODY section, which always comes after
--                unmarshalling the HEAD. It is the result returned for this parameter during the
--                HEAD unmarshall. If the referent_id was '0', then this function doesn't unmarshall
--                anything.
--@return (pos, str) The new position, and the unmarshalled string.
local function unmarshall_lsa_String_internal(location, data, pos, result)
  local length, size
  local str
  stdnse.debug4("MSRPC: Entering unmarshall_lsa_String_internal()")

  if(location == HEAD or location == ALL) then
    pos, length = unmarshall_int16(data, pos, false)
    pos, size   = unmarshall_int16(data, pos, false)

    pos, str = unmarshall_ptr(HEAD, data, pos, unmarshall_unicode, {false})
  end

  if(location == BODY or location == ALL) then
    pos, str = unmarshall_ptr(BODY, data, pos, unmarshall_unicode, {false}, result)
  end

  stdnse.debug4("MSRPC: Leaving unmarshall_lsa_String_internal()")
  return pos, str
end

---Public version of <code>marshall_lsa_String_internal</code> -- see that function on that for more information.
-- This version doesn't require a <code>location</code>, so it's suitable to be a public function.
--
--@param str        The string to marshall
--@param max_length [optional] The maximum size of the buffer, in characters, including the null terminator.
--                  Defaults to the length of the string, including the null.
--@return A string representing the marshalled data.
function marshall_lsa_String(str, max_length)
  local result
  stdnse.debug4("MSRPC: Entering marshall_lsa_String()")

  result = marshall_lsa_String_internal(ALL, str, max_length)

  stdnse.debug4("MSRPC: Leaving marshall_lsa_String()")
  return result
end

---Marshall an array of lsa_String objects. This is a perfect demonstration of how to use
-- <code>marshall_array</code>.
--
--@param strings The array of strings to marshall
--@return A string representing the marshalled data.
function marshall_lsa_String_array(strings)
  local array = {}
  local result
  stdnse.debug4("MSRPC: Entering marshall_lsa_String_array()")

  for i = 1, #strings, 1 do
    array[i] = {}
    array[i]['func'] = marshall_lsa_String_internal
    array[i]['args'] = {strings[i]}
  end

  result = marshall_array(array)

  stdnse.debug4("MSRPC: Leaving marshall_lsa_String_array()")
  return result
end

---Basically the same as <code>marshall_lsa_String_array</code>, except it has a different structure
--
--@param strings The array of strings to marshall
function marshall_lsa_String_array2(strings)
  local array = {}
  local result

  for i = 1, #strings, 1 do
    array[i] = {}
    array[i]['func'] = marshall_lsa_String_internal
    array[i]['args'] = {strings[i], nil, nil, false}
  end

  result = marshall_int32(1000) -- Max length
  .. marshall_int32(0) -- Offset
  .. marshall_array(array)

  --require 'nsedebug'
  --nsedebug.print_hex(result)
  --os.exit()
  return result
end

---Table of SID types.
local lsa_SidType =
{
  SID_NAME_USE_NONE = 0, -- NOTUSED
  SID_NAME_USER     = 1, -- user
  SID_NAME_DOM_GRP  = 2, -- domain group
  SID_NAME_DOMAIN   = 3, -- domain: don't know what this is
  SID_NAME_ALIAS    = 4, -- local group
  SID_NAME_WKN_GRP  = 5, -- well-known group
  SID_NAME_DELETED  = 6, -- deleted account: needed for c2 rating
  SID_NAME_INVALID  = 7, -- invalid account
  SID_NAME_UNKNOWN  = 8, -- oops.
  SID_NAME_COMPUTER = 9  -- machine
}
---String versions of SID types
local lsa_SidType_str =
{
  SID_NAME_USE_NONE = "n/a",
  SID_NAME_USER     = "User",
  SID_NAME_DOM_GRP  = "Domain group",
  SID_NAME_DOMAIN   = "Domain",
  SID_NAME_ALIAS    = "Local group",
  SID_NAME_WKN_GRP  = "Well known group",
  SID_NAME_DELETED  = "Deleted account",
  SID_NAME_INVALID  = "Invalid account",
  SID_NAME_UNKNOWN  = "Unknown account",
  SID_NAME_COMPUTER = "Machine"
}
---Marshall a <code>lsa_SidType</code>. This datatype is tied to the table above with that
-- name.
--
--@param sid_type The value to marshall, as a string
--@return The marshalled integer representing the given value, or <code>nil</code> if it wasn't
--        found.
function marshall_lsa_SidType(sid_type)
  local result
  stdnse.debug4("MSRPC: Entering marshall_lsa_SidType()")

  result = marshall_Enum32(sid_type, lsa_SidType)

  stdnse.debug4("MSRPC: Leaving marshall_lsa_SidType()")
  return result
end

---Unmarshall a <code>lsa_SidType</code>. This datatype is tied to the table with that name.
--
--@param data The data packet.
--@param pos  The position within the data.
--@return (pos, str) The new position, and the string representing the datatype.
function unmarshall_lsa_SidType(data, pos)
  local str
  stdnse.debug4("MSRPC: Entering unmarshall_lsa_SidType()")

  pos, str = unmarshall_Enum16(data, pos, lsa_SidType)

  stdnse.debug4("MSRPC: Leaving unmarshall_lsa_SidType()")
  return pos, str
end

---Convert a <code>lsa_SidType</code> value to a string that can be shown to the user. This is
-- based on the <code>_str</code> table.
--
--@param val The string value (returned by the <code>unmarshall_</code> function) to convert.
--@return A string suitable for displaying to the user, or <code>nil</code> if it wasn't found.
function lsa_SidType_tostr(val)
  local result
  stdnse.debug4("MSRPC: Entering lsa_SidType_tostr()")

  result = lsa_SidType_str[val]

  stdnse.debug4("MSRPC: Leaving lsa_SidType_tostr()")
  return result
end

---LSA name levels.
local lsa_LookupNamesLevel =
{
  LOOKUP_NAMES_ALL                  = 1,
  LOOKUP_NAMES_DOMAINS_ONLY         = 2,
  LOOKUP_NAMES_PRIMARY_DOMAIN_ONLY  = 3,
  LOOKUP_NAMES_UPLEVEL_TRUSTS_ONLY  = 4,
  LOOKUP_NAMES_FOREST_TRUSTS_ONLY   = 5,
  LOOKUP_NAMES_UPLEVEL_TRUSTS_ONLY2 = 6
}
---LSA name level strings.
local lsa_LookupNamesLevel_str =
{
  LOOKUP_NAMES_ALL                  = "All",
  LOOKUP_NAMES_DOMAINS_ONLY         = "Domains only",
  LOOKUP_NAMES_PRIMARY_DOMAIN_ONLY  = "Primary domains only",
  LOOKUP_NAMES_UPLEVEL_TRUSTS_ONLY  = "Uplevel trusted domains only",
  LOOKUP_NAMES_FOREST_TRUSTS_ONLY   = "Forest trusted domains only",
  LOOKUP_NAMES_UPLEVEL_TRUSTS_ONLY2 = "Uplevel trusted domains only (2)"
}
---Marshall a <code>lsa_LookupNamesLevel</code>. This datatype is tied to the table above with that
-- name.
--
--@param names_level The value to marshall, as a string
--@return The marshalled integer representing the given value, or <code>nil</code> if it wasn't
--        found.
function marshall_lsa_LookupNamesLevel(names_level)
  local result
  stdnse.debug4("MSRPC: Entering marshall_lsa_LookupNamesLevel()")

  result = marshall_Enum32(names_level, lsa_LookupNamesLevel)

  stdnse.debug4("MSRPC: Leaving marshall_lsa_LookupNamesLevel()")
  return result
end

---Unmarshall a <code>lsa_LookupNamesLevel</code>. This datatype is tied to the table with that name.
--
--@param data The data packet.
--@param pos  The position within the data.
--@return (pos, str) The new position, and the string representing the datatype.
function unmarshall_lsa_LookupNamesLevel(data, pos)
  local str
  stdnse.debug4("MSRPC: Entering unmarshall_lsa_LookupNamesLevel()")

  pos, str = unmarshall_Enum32(data, pos, lsa_LookupNamesLevel)

  stdnse.debug4("MSRPC: Leaving unmarshall_lsa_LookupNamesLevel()")
  return pos, str
end

---Convert a <code>lsa_LookupNamesLevel</code> value to a string that can be shown to the user. This is
-- based on the <code>_str</code> table.
--
--@param val The string value (returned by the <code>unmarshall_</code> function) to convert.
--@return A string suitable for displaying to the user, or <code>nil</code> if it wasn't found.
function lsa_LookupNamesLevel_tostr(val)
  local result
  stdnse.debug4("MSRPC: Entering lsa_LookupNamesLevel_tostr()")

  result = lsa_LookupNamesLevel_str[val]

  stdnse.debug4("MSRPC: Leaving lsa_LookupNamesLevel_tostr()")
  return result
end

---Marshall a lsa_TranslatedSid2 struct
--
--<code>
--    typedef struct {
--        lsa_SidType sid_type;
--        uint32 rid;
--        uint32 sid_index;
--        uint32 unknown;
--    } lsa_TranslatedSid2;
--</code>
--
--@param location The part of the pointer wanted, either HEAD (for the data itself), BODY
--                (for nothing, since this isn't a pointer), or ALL (for the data). Generally, unless the
--                referent_id is split from the data (for example, in an array), you will want
--                ALL.
--@param sid_type  The <code>sid_type</code> value (I don't know what this means)
--@param rid       The <code>rid</code> (a number representing the user)
--@param sid_index The <code>sid_index</code> value (I don't know what this means, either)
--@param unknown   An unknown value (is normally 0).
--@return A string representing the marshalled data.
local function marshall_lsa_TranslatedSid2(location, sid_type, rid, sid_index, unknown)
  local result = ""
  stdnse.debug4("MSRPC: Entering marshall_lsa_TranslatedSid2()")

  -- Set some default values
  if(sid_type == nil)  then sid_type  = "SID_NAME_USE_NONE" end
  if(rid == nil)       then rid       = 0 end
  if(sid_index == nil) then sid_index = 0 end
  if(unknown == nil)   then unknown   = 0 end

  if(location == HEAD or location == ALL) then
    result = marshall_lsa_SidType(sid_type)
    .. marshall_int32(rid)
    .. marshall_int32(sid_index)
    .. marshall_int32(unknown)
  end

  if(location == BODY or location == ALL) then
  end

  stdnse.debug4("MSRPC: Leaving marshall_lsa_TranslatedSid2()")
  return result
end

---Unmarshall a lsa_TranslatedSid2 struct
--
--<code>
--    typedef struct {
--        lsa_SidType sid_type;
--        uint32 rid;
--        uint32 sid_index;
--        uint32 unknown;
--    } lsa_TranslatedSid2;
--</code>
--
--@param location The part of the pointer wanted, either HEAD (for the data itself), BODY
--                (for nothing, since this isn't a pointer), or ALL (for the data). Generally, unless the
--                referent_id is split from the data (for example, in an array), you will want
--                ALL.
--@param data     The data being processed.
--@param pos      The position within <code>data</code>.
--@param result   This is required when unmarshalling the BODY section, which always comes after
--                unmarshalling the HEAD. It is the result returned for this parameter during the
--                HEAD unmarshall. If the referent_id was '0', then this function doesn't unmarshall
--                anything.
--@return (pos, result) The new position in <code>data</code>, and a table representing the datatype.
local function unmarshall_lsa_TranslatedSid2(location, data, pos, result)
  if(result == nil) then
    result = {}
  end

  if(location == HEAD or location == ALL) then
    pos, result['sid_type']  = unmarshall_lsa_SidType(data, pos)
    pos, result['rid']       = unmarshall_int32(data, pos)
    pos, result['sid_index'] = unmarshall_int32(data, pos)
    pos, result['unknown']   = unmarshall_int32(data, pos)
  end


  if(location == BODY or location == ALL) then
  end

  return pos, result
end

---Marshall a lsa_TranslatedName2 struct
--
--<code>
--    typedef struct {
--        lsa_SidType sid_type;
--        lsa_String name;
--        uint32 sid_index;
--        uint32 unknown;
--    } lsa_TranslatedName2;
--</code>
--
--@param location  The part of the pointer wanted, either HEAD (for the data itself), BODY
--                 (for nothing, since this isn't a pointer), or ALL (for the data). Generally, unless the
--                 referent_id is split from the data (for example, in an array), you will want
--                 ALL.
--@param sid_type  The <code>sid_type</code> value, as a string
--@param name      The name of the user
--@param sid_index The sid_index (I don't know what this is)
--@param unknown   An unknown value, normally 0
--@return A string representing the marshalled data.
local function marshall_lsa_TranslatedName2(location, sid_type, name, sid_index, unknown)
  local result = ""
  stdnse.debug4("MSRPC: Entering marshall_lsa_TranslatedName2()")

  -- Set some default values
  if(sid_type == nil)  then sid_type  = "SID_NAME_USE_NONE" end
  if(name == nil)      then name      = "" end
  if(sid_index == nil) then sid_index = 0 end
  if(unknown == nil)   then unknown   = 0 end

  if(location == HEAD or location == ALL) then
    result = marshall_lsa_SidType(sid_type)
    .. marshall_lsa_String_internal(HEAD, name)
    .. marshall_int32(sid_index)
    .. marshall_int32(unknown)
  end

  if(location == BODY or location == ALL) then
    result = result .. marshall_lsa_String_internal(BODY, name)
  end

  stdnse.debug4("MSRPC: Leaving marshall_lsa_TranslatedName2()")
  return result
end

--@param location The part of the pointer wanted, either HEAD (for the data itself), BODY
--                (for nothing, since this isn't a pointer), or ALL (for the data). Generally, unless the
--                referent_id is split from the data (for example, in an array), you will want
--                ALL.
--@param data     The data being processed.
--@param pos      The position within <code>data</code>.
--@param result   This is required when unmarshalling the BODY section, which always comes after
--                unmarshalling the HEAD. It is the result returned for this parameter during the
--                HEAD unmarshall. If the referent_id was '0', then this function doesn't unmarshall
--                anything.
--@return (pos, result) The new position in <code>data</code>, and a table representing the datatype.
local function unmarshall_lsa_TranslatedName2(location, data, pos, result)
  stdnse.debug4("MSRPC: Entering unmarshall_lsa_TranslatedName2()")
  if(result == nil) then
    result = {}
  end

  if(location == HEAD or location == ALL) then
    pos, result['sid_type']  = unmarshall_lsa_SidType(data, pos)
    pos, result['name']      = unmarshall_lsa_String_internal(HEAD, data, pos)
    pos, result['sid_index'] = unmarshall_int32(data, pos)
    pos, result['unknown']   = unmarshall_int32(data, pos)
  end


  if(location == BODY or location == ALL) then
    pos, result['name']      = unmarshall_lsa_String_internal(BODY, data, pos, result['name'])
  end

  stdnse.debug4("MSRPC: Leaving unmarshall_lsa_TranslatedName2()")
  return pos, result
end


---Marshall a lsa_TransSidArray2 struct
--
--<code>
--    typedef struct {
--        [range(0,1000)] uint32 count;
--        [size_is(count)] lsa_TranslatedSid2 *sids;
--    } lsa_TransSidArray2;
--</code>
--
--@param sids An array of SIDs to translate (as strings)
--@return A string representing the marshalled data.
function marshall_lsa_TransSidArray2(sids)
  local array = {}
  stdnse.debug4("MSRPC: Entering marshall_lsa_TransSidArray2()")


  for i = 1, #sids, 1 do
    array[i] = {}
    array[i]['func'] = marshall_lsa_TranslatedSid2
    array[i]['args'] = {sids[i]['sid_type'], sids[i]['rid'], sids[i]['sid_index'], sids[i]['unknown']}
  end

  local result = marshall_int32(#sids)
  .. marshall_ptr(ALL, marshall_array, {array}, array)

  stdnse.debug4("MSRPC: Leaving marshall_lsa_TransSidArray2()")
  return result
end

---Marshall a lsa_StringLarge struct
--
--<code>
--    typedef [public] struct {
--        [value(2*strlen_m(string))] uint16 length;
--        [value(2*(strlen_m(string)+1))] uint16 size;
--        [charset(UTF16),size_is(size/2),length_is(length/2)] uint16 *string;
--    } lsa_StringLarge;
--</code>
--
--@param location The part of the pointer wanted, either HEAD (for the data itself), BODY
--                (for nothing, since this isn't a pointer), or ALL (for the data). Generally, unless the
--                referent_id is split from the data (for example, in an array), you will want
--                ALL.
--@param data     The data being processed.
--@param pos      The position within <code>data</code>.
--@param result   This is required when unmarshalling the BODY section, which always comes after
--                unmarshalling the HEAD. It is the result returned for this parameter during the
--                HEAD unmarshall. If the referent_id was '0', then this function doesn't unmarshall
--                anything.
--@return (pos, result) The new position in <code>data</code>, and the string value.
local function unmarshall_lsa_StringLarge(location, data, pos, result)
  local length, size
  local str
  stdnse.debug4("MSRPC: Entering unmarshall_lsa_StringLarge()")

  if(location == HEAD or location == ALL) then
    pos, length = unmarshall_int16(data, pos, false)
    pos, size   = unmarshall_int16(data, pos, false)

    pos, str = unmarshall_ptr(HEAD, data, pos, unmarshall_unicode, {false})
  end

  if(location == BODY or location == ALL) then
    pos, str = unmarshall_ptr(BODY, data, pos, unmarshall_unicode, {false}, result)
  end

  stdnse.debug4("MSRPC: Leaving unmarshall_lsa_StringLarge()")
  return pos, str
end

---Unmarshall a lsa_DomainInfo struct
--
--<code>
--    typedef struct {
--        lsa_StringLarge name;
--        dom_sid2 *sid;
--    } lsa_DomainInfo;
--</code>
--
--@param location The part of the pointer wanted, either HEAD (for the data itself), BODY
--                (for nothing, since this isn't a pointer), or ALL (for the data). Generally, unless the
--                referent_id is split from the data (for example, in an array), you will want
--                ALL.
--@param data     The data being processed.
--@param pos      The position within <code>data</code>.
--@param result   This is required when unmarshalling the BODY section, which always comes after
--                unmarshalling the HEAD. It is the result returned for this parameter during the
--                HEAD unmarshall. If the referent_id was '0', then this function doesn't unmarshall
--                anything.
--@return (pos, result) The new position in <code>data</code>, and a table representing the datatype.
local function unmarshall_lsa_DomainInfo(location, data, pos, result)
  stdnse.debug4("MSRPC: Entering unmarshall_lsa_DomainInfo()")
  if(result == nil) then
    result = {}
  end

  if(location == HEAD or location == ALL) then
    pos, result['name'] = unmarshall_lsa_StringLarge(HEAD, data, pos)
    pos, result['sid']  = unmarshall_ptr(HEAD, data, pos, unmarshall_dom_sid2)
  end

  if(location == BODY or location == ALL) then
    pos, result['name'] = unmarshall_lsa_StringLarge(BODY, data, pos, result['name'])
    pos, result['sid']  = unmarshall_ptr(BODY, data, pos, unmarshall_dom_sid2, {}, result['sid'])
  end

  stdnse.debug4("MSRPC: Leaving unmarshall_lsa_DomainInfo()")
  return pos, result
end

---Unmarshall a lsa_RefDomainList struct
--
--<code>
--    typedef struct {
--        [range(0,1000)] uint32 count;
--        [size_is(count)] lsa_DomainInfo *domains;
--        uint32 max_size;
--    } lsa_RefDomainList;
--</code>
--
--@param data     The data being processed.
--@param pos      The position within <code>data</code>.
--@return (pos, result) The new position in <code>data</code>, and a table representing the datatype.
function unmarshall_lsa_RefDomainList(data, pos)
  local result = {}
  stdnse.debug4("MSRPC: Entering unmarshall_lsa_RefDomainList()")

  -- Head
  pos, result['count'] = unmarshall_int32(data, pos)
  pos, result['domains'] = unmarshall_ptr(HEAD, data, pos, unmarshall_array, {result['count'], unmarshall_lsa_DomainInfo, {}})
  pos, result['max_size'] = unmarshall_int32(data, pos)

  -- Body
  pos, result['domains'] = unmarshall_ptr(BODY, data, pos, unmarshall_array, {result['count'], unmarshall_lsa_DomainInfo, {}}, result['domains'])

  stdnse.debug4("MSRPC: Leaving unmarshall_lsa_RefDomainList()")
  return pos, result
end

---Unmarshall a pointer to a <code>lsa_RefDomainList</code>. See the <code>unmarshall_lsa_RefDomainList</code> function
-- for more information.
--
--@param data     The data being processed.
--@param pos      The position within <code>data</code>.
--@return (pos, result) The new position in <code>data</code>, and a table representing the datatype.
function unmarshall_lsa_RefDomainList_ptr(data, pos)
  local result
  stdnse.debug4("MSRPC: Entering unmarshall_lsa_RefDomainList_ptr()")

  pos, result = unmarshall_ptr(ALL, data, pos, unmarshall_lsa_RefDomainList, nil)

  stdnse.debug4("MSRPC: Leaving unmarshall_lsa_RefDomainList_ptr()")
  return pos, result
end

---Unmarshall a lsa_TransSidArray2 struct
--
--<code>
--    typedef struct {
--        [range(0,1000)] uint32 count;
--        [size_is(count)] lsa_TranslatedSid2 *sids;
--    } lsa_TransSidArray2;
--</code>
--
--@param data     The data being processed.
--@param pos      The position within <code>data</code>.
--@return (pos, result) The new position in <code>data</code>, and a table representing the datatype.
function unmarshall_lsa_TransSidArray2(data, pos)
  local result = {}
  stdnse.debug4("MSRPC: Entering unmarshall_lsa_TransSidArray2()")

  pos, result['count'] = unmarshall_int32(data, pos)
  pos, result['sid']   = unmarshall_ptr(ALL, data, pos, unmarshall_array, {result['count'], unmarshall_lsa_TranslatedSid2, {}})

  stdnse.debug4("MSRPC: Leaving unmarshall_lsa_TransSidArray2()")
  return pos, result
end

---Marshall a lsa_QosInfo struct
--
--<code>
--    typedef struct {
--        uint32  len; /* ignored */
--        uint16  impersonation_level;
--        uint8   context_mode;
--        uint8   effective_only;
--    } lsa_QosInfo;
--</code>
--
-- I didn't bother letting the user specify values, since I don't know what any of them do. The
-- defaults seem to work really well.
--
--@return A string representing the marshalled data.
function marshall_lsa_QosInfo()
  stdnse.debug4("MSRPC: Entering marshall_lsa_QosInfo()")

  local result = marshall_int32(12)
  .. marshall_int16(2, false)
  .. marshall_int8(1, false)
  .. marshall_int8(0, false)

  stdnse.debug4("MSRPC: Leaving marshall_lsa_QosInfo()")
  return result
end

---Marshall a lsa_ObjectAttribute struct
--
--<code>
--    typedef struct {
--        uint32 len; /* ignored */
--        uint8 *root_dir;
--        [string,charset(UTF16)] uint16 *object_name;
--        uint32 attributes;
--        security_descriptor *sec_desc;
--        lsa_QosInfo *sec_qos;
--    } lsa_ObjectAttribute;
--</code>
--
-- I didn't bother letting the user specify values, since I don't know what any of them do. The
-- defaults seem to work really well.
--
--@return A string representing the marshalled data.
function marshall_lsa_ObjectAttribute()
  stdnse.debug4("MSRPC: Entering marshall_lsa_ObjectAttribute()")

  local result = marshall_int32(24)
  .. marshall_int32(0)  -- Null'ing out these pointers for now. Maybe we'll need them in the future...
  .. marshall_int32(0)
  .. marshall_int32(0)
  .. marshall_int32(0)
  .. marshall_ptr(ALL, marshall_lsa_QosInfo, {})

  stdnse.debug4("MSRPC: Leaving marshall_lsa_ObjectAttribute()")
  return result
end

---Marshall a lsa_SidPtr struct
--
--<code>
--    typedef struct {
--        dom_sid2 *sid;
--    } lsa_SidPtr;
--</code>
--
--@param location The part of the pointer wanted, either HEAD (for the data itself), BODY
--                (for nothing, since this isn't a pointer), or ALL (for the data). Generally, unless the
--                referent_id is split from the data (for example, in an array), you will want
--                ALL.
--@param sid      The SID to marshall (as a string).
--@return A string representing the marshalled data.
local function marshall_lsa_SidPtr(location, sid)
  local result
  stdnse.debug4("MSRPC: Entering marshall_lsa_SidPtr()")

  result = marshall_ptr(location, marshall_dom_sid2, {sid}, sid)

  stdnse.debug4("MSRPC: Leaving marshall_lsa_SidPtr()")
  return result
end

---Marshall a lsa_SidArray struct
--
--<code>
--    typedef [public] struct {
--        [range(0,1000)] uint32 num_sids;
--        [size_is(num_sids)] lsa_SidPtr *sids;
--    } lsa_SidArray;
--</code>
--
--@param sids The array of SIDs to marshall (as strings).
--@return A string representing the marshalled data.
function marshall_lsa_SidArray(sids)
  local array = {}

  for i = 1, #sids, 1 do
    array[i] = {}
    array[i]['func'] = marshall_lsa_SidPtr
    array[i]['args'] = {sids[i]}
  end

  local result = marshall_int32(#sids)
  .. marshall_ptr(ALL, marshall_array, {array}, array)

  return result
end

---Unmarshall a lsa_SidPtr struct
--
--<code>
--    typedef struct {
--        dom_sid2 *sid;
--    } lsa_SidPtr;
--</code>
--
--@param location The part of the pointer wanted, either HEAD (for the data itself), BODY
--                (for nothing, since this isn't a pointer), or ALL (for the data). Generally, unless the
--                referent_id is split from the data (for example, in an array), you will want
--                ALL.
--@param data     The data being processed.
--@param pos      The position within <code>data</code>.
--@param result   This is required when unmarshalling the BODY section, which always comes after
--                unmarshalling the HEAD. It is the result returned for this parameter during the
--                HEAD unmarshall. If the referent_id was '0', then this function doesn't unmarshall
--                anything.
--@return (pos, result) The new position in <code>data</code>, and a table representing the datatype.
function unmarshall_lsa_SidPtr(location, data, pos, result)
  return unmarshall_ptr(location, data, pos, unmarshall_dom_sid2, {}, result)
end

---Unmarshall a lsa_SidArray struct
--
--    typedef [public] struct {
--        [range(0,1000)] uint32 num_sids;
--        [size_is(num_sids)] lsa_SidPtr *sids;
--    } lsa_SidArray;
--
--@param data     The data being processed.
--@param pos      The position within <code>data</code>.
--@return (pos, result) The new position in <code>data</code>, and a table representing the datatype.
function unmarshall_lsa_SidArray(data, pos)
  local sidarray = {}

  pos, sidarray['count'] = unmarshall_int32(data, pos)
  pos, sidarray['sids']  = unmarshall_ptr(ALL, data, pos, unmarshall_array, {sidarray['count'], unmarshall_lsa_SidPtr, {}})

  return pos, sidarray
end

---Marshall a lsa_TransNameArray2 struct
--
--<code>
--    typedef struct {
--        [range(0,1000)] uint32 count;
--        [size_is(count)] lsa_TranslatedName2 *names;
--    } lsa_TransNameArray2;
--</code>
--
--@param names An array of names to translate.
--@return A string representing the marshalled data.
function marshall_lsa_TransNameArray2(names)
  local result = ""
  local array = {}
  stdnse.debug4("MSRPC: Entering marshall_lsa_TransNameArray2()")

  if(names == nil) then
    result = result .. marshall_int32(0)
    array = nil
  else
    result = result .. marshall_int32(#names)

    for i = 1, #names, 1 do
      array[i] = {}
      array[i]['func'] = marshall_lsa_TranslatedName2
      array[i]['args'] = {names[i]['sid_type'], names[i]['name'], names[i]['sid_index'], names[i]['unknown']}
    end
  end

  result = result .. marshall_ptr(ALL, marshall_array, {array}, array)

  stdnse.debug4("MSRPC: Leaving marshall_lsa_TransNameArray2()")
  return result
end

---Unmarshall a <code>lsa_TransNameArray2</code> structure. See the <code>marshall_lsa_TransNameArray2</code> for more
-- information.
--
--@param data     The data being processed.
--@param pos      The position within <code>data</code>.
--@return (pos, result) The new position in <code>data</code>, and a table representing the datatype.
function unmarshall_lsa_TransNameArray2(data, pos)
  local result = {}
  stdnse.debug4("MSRPC: Entering unmarshall_lsa_TransNameArray2()")

  pos, result['count'] = unmarshall_int32(data, pos)
  pos, result['names'] = unmarshall_ptr(ALL, data, pos, unmarshall_array, {result['count'], unmarshall_lsa_TranslatedName2, {}})

  stdnse.debug4("MSRPC: Leaving unmarshall_lsa_TransNameArray2()")
  return pos, result
end



-------------------------------------
--          WINREG
-- (dependencies: LSA, INITSHUTDOWN, SECURITY)
-------------------------------------
--- Access masks for Windows registry calls
local winreg_AccessMask =
{
  DELETE_ACCESS          = 0x00010000,
  READ_CONTROL_ACCESS    = 0x00020000,
  WRITE_DAC_ACCESS       = 0x00040000,
  WRITE_OWNER_ACCESS     = 0x00080000,
  SYNCHRONIZE_ACCESS     = 0x00100000,
  ACCESS_SACL_ACCESS     = 0x00800000,
  SYSTEM_SECURITY_ACCESS = 0x01000000,
  MAXIMUM_ALLOWED_ACCESS = 0x02000000,
  GENERIC_ALL_ACCESS     = 0x10000000,
  GENERIC_EXECUTE_ACCESS = 0x20000000,
  GENERIC_WRITE_ACCESS   = 0x40000000,
  GENERIC_READ_ACCESS    = 0x80000000
}
--- String versions of access masks for Windows registry calls
local winreg_AccessMask_str =
{
  DELETE_ACCESS          = "Delete",
  READ_CONTROL_ACCESS    = "Read",
  WRITE_DAC_ACCESS       = "Write",
  WRITE_OWNER_ACCESS     = "Write (owner)",
  SYNCHRONIZE_ACCESS     = "Synchronize",
  ACCESS_SACL_ACCESS     = "Access SACL",
  SYSTEM_SECURITY_ACCESS = "System security",
  MAXIMUM_ALLOWED_ACCESS = "Maximum allowed access",
  GENERIC_ALL_ACCESS     = "All access",
  GENERIC_EXECUTE_ACCESS = "Execute access",
  GENERIC_WRITE_ACCESS   = "Write access",
  GENERIC_READ_ACCESS    = "Read access"
}

---Marshall a <code>winreg_AccessMask</code>.
--
--@param accessmask The access mask as a string (see the <code>winreg_AccessMask</code>
--                  table)
--@return A string representing the marshalled data.
function marshall_winreg_AccessMask(accessmask)
  local result
  stdnse.debug4("MSRPC: Entering marshall_winreg_AccessMask()")

  result = marshall_Enum32(accessmask, winreg_AccessMask)

  stdnse.debug4("MSRPC: Leaving marshall_winreg_AccessMask()")
  return result
end

---Unmarshall a <code>winreg_AccessMask</code>. This datatype is tied to the table with that name.
--
--@param data The data packet.
--@param pos  The position within the data.
--@return (pos, str) The new position, and the string representing the datatype.
function unmarshall_winreg_AccessMask(data, pos)
  local str
  stdnse.debug4("MSRPC: Entering unmarshall_winreg_AccessMask()")

  pos, str = unmarshall_Enum32(data, pos, winreg_AccessMask)

  stdnse.debug4("MSRPC: Leaving unmarshall_winreg_AccessMask()")
  return pos, str
end

---Convert a <code>winreg_AccessMask</code> value to a string that can be shown to the user. This is
-- based on the <code>_str</code> table.
--
--@param val The string value (returned by the <code>unmarshall_</code> function) to convert.
--@return A string suitable for displaying to the user, or <code>nil</code> if it wasn't found.
function winreg_AccessMask_tostr(val)
  local result
  stdnse.debug4("MSRPC: Entering winreg_AccessMask_tostr()")

  result = winreg_AccessMask_str[val]

  stdnse.debug4("MSRPC: Leaving winreg_AccessMask_tostr()")
  return result
end

---Registry types
winreg_Type =
{
  REG_NONE                       = 0,
  REG_SZ                         = 1,
  REG_EXPAND_SZ                  = 2,
  REG_BINARY                     = 3,
  REG_DWORD                      = 4,
  REG_DWORD_BIG_ENDIAN           = 5,
  REG_LINK                       = 6,
  REG_MULTI_SZ                   = 7,
  REG_RESOURCE_LIST              = 8,
  REG_FULL_RESOURCE_DESCRIPTOR   = 9,
  REG_RESOURCE_REQUIREMENTS_LIST = 10,
  REG_QWORD                      = 11
}

---Registry type strings
winreg_Type_str =
{
  REG_NONE                       = "None",
  REG_SZ                         = "String",
  REG_EXPAND_SZ                  = "String (expanded)",
  REG_BINARY                     = "Binary",
  REG_DWORD                      = "Dword",
  REG_DWORD_BIG_ENDIAN           = "Dword (big endian)",
  REG_LINK                       = "Link",
  REG_MULTI_SZ                   = "String (multi)",
  REG_RESOURCE_LIST              = "Resource list",
  REG_FULL_RESOURCE_DESCRIPTOR   = "Full resource descriptor",
  REG_RESOURCE_REQUIREMENTS_LIST = "Resource requirements list",
  REG_QWORD                      = "Qword"
}

---Marshall a <code>winreg_Type</code>. This datatype is tied to the table above with that
-- name.
--
--@param winregtype The value to marshall, as a string
--@return The marshalled integer representing the given value, or <code>nil</code> if it wasn't
--        found.
function marshall_winreg_Type(winregtype)
  local result
  stdnse.debug4("MSRPC: Entering marshall_winreg_Type()")

  result = marshall_Enum32(winregtype, winreg_Type)

  stdnse.debug4("MSRPC: Leaving marshall_winreg_Type()")
  return result
end

---Unmarshall a <code>winreg_Type</code>. This datatype is tied to the table with that name.
--
--@param data The data packet.
--@param pos  The position within the data.
--@return (pos, str) The new position, and the string representing the datatype.
function unmarshall_winreg_Type(data, pos)
  local str
  stdnse.debug4("MSRPC: Entering unmarshall_winreg_Type()")

  pos, str = unmarshall_Enum32(data, pos, winreg_Type)

  stdnse.debug4("MSRPC: Leaving unmarshall_winreg_Type()")
  return pos, str
end

---Marshall a pointer to a <code>winreg_Type</code>. This datatype is tied to the table above with that
-- name.
--
--@param winreg_type The value to marshall, as a string
--@return The marshalled integer representing the given value, or <code>nil</code> if it wasn't
--        found.
function marshall_winreg_Type_ptr(winreg_type)
  local result
  stdnse.debug4("MSRPC: Entering marshall_winreg_Type_ptr()")

  result = marshall_ptr(ALL, marshall_winreg_Type, {winreg_type}, winreg_type)

  stdnse.debug4("MSRPC: Leaving marshall_winreg_Type_ptr()")
  return result
end

---Unmarshall a pointer to a <code>winreg_Type</code>. This datatype is tied to the table with that name.
--
--@param data The data packet.
--@param pos  The position within the data.
--@return (pos, str) The new position, and the string representing the datatype.
function unmarshall_winreg_Type_ptr(data, pos)
  local str
  stdnse.debug4("MSRPC: Entering unmarshall_winreg_Type_ptr()")

  pos, str = unmarshall_ptr(ALL, data, pos, unmarshall_winreg_Type, {})

  stdnse.debug4("MSRPC: Leaving unmarshall_winreg_Type_ptr()")
  return pos, str
end

---Convert a <code>winreg_Type</code> value to a string that can be shown to the user. This is
-- based on the <code>_str</code> table.
--
--@param val The string value (returned by the <code>unmarshall_</code> function) to convert.
--@return A string suitable for displaying to the user, or <code>nil</code> if it wasn't found.
function winreg_Type_tostr(val)
  local result
  stdnse.debug4("MSRPC: Entering winreg_Type_tostr()")

  result = winreg_Type_str[val]

  stdnse.debug4("MSRPC: Leaving winreg_Type_tostr()")
  return result
end

--- A winreg_stringbuf is a buffer that holds a null-terminated string. It can have a max size that's different
--  from its actual size.
--
-- This is the format:
--
--<code>
--  typedef struct {
--    [value(strlen_m_term(name)*2)] uint16 length;
--    uint16 size;
--    [size_is(size/2),length_is(length/2),charset(UTF16)] uint16 *name;
--  } winreg_StringBuf;
--</code>
--
--@param table The table to marshall. Will probably contain just the 'name' entry.
--@param max_length [optional] The maximum size of the buffer, in characters, including the null terminator.
--                  Defaults to the length of the string, including the null.
--@return A string representing the marshalled data.
function marshall_winreg_StringBuf(table, max_length)
  local result
  stdnse.debug4("MSRPC: Entering marshall_winreg_StringBuf()")

  local name = table['name']
  local length

  -- Handle default max lengths
  if(max_length == nil) then
    if(name == nil) then
      max_length = 0
    else
      max_length = #name + 1
    end
  end

  -- For some reason, 0-length strings are handled differently (no null terminator)...
  if(name == "") then
    length = 0
    result = string.pack("<I2I2", length * 2, max_length * 2) .. marshall_ptr(ALL, marshall_unicode, {name, false, max_length}, name)
  else
    if(name == nil) then
      length = 0
    else
      length = #name + 1
    end

    result = string.pack("<I2I2", length * 2, max_length * 2) .. marshall_ptr(ALL, marshall_unicode, {name, true, max_length}, name)
  end

  stdnse.debug4("MSRPC: Leaving marshall_winreg_StringBuf()")
  return result
end

---Unmarshall a winreg_StringBuf buffer.
--
--@param data   The data buffer.
--@param pos    The position in the data buffer.
--@return (pos, str) The new position and the string.
function unmarshall_winreg_StringBuf(data, pos)
  local length, size
  local str
  stdnse.debug4("MSRPC: Entering unmarshall_winreg_StringBuf()")

  pos, length = unmarshall_int16(data, pos, false)
  pos, size   = unmarshall_int16(data, pos, false)

  pos, str = unmarshall_ptr(ALL, data, pos, unmarshall_unicode, {true})

  stdnse.debug4("MSRPC: Leaving unmarshall_winreg_StringBuf()")
  return pos, str
end

---Marshall a winreg_StringBuffer pointer. Same as <code>marshall_winreg_StringBuf</code>, except
-- the string can be <code>nil</code>.
--
--@param table The table representing the String.
--@param max_length [optional] The maximum size of the buffer, in characters. Defaults to the length of the string, including the null.
--@return A string representing the marshalled data.
function marshall_winreg_StringBuf_ptr(table, max_length)
  local result
  stdnse.debug4("MSRPC: Entering marshall_winreg_StringBuf_ptr()")

  result = marshall_ptr(ALL, marshall_winreg_StringBuf, {table, max_length}, table)

  stdnse.debug4("MSRPC: Leaving marshall_winreg_StringBuf_ptr()")
  return result
end

---Unmarshall a winreg_StringBuffer pointer
--
--@param data   The data buffer.
--@param pos    The position in the data buffer.
--@return (pos, str) The new position and the string.
function unmarshall_winreg_StringBuf_ptr(data, pos)
  local str
  stdnse.debug4("MSRPC: Entering unmarshall_winreg_StringBuf_ptr()")

  pos, str = unmarshall_ptr(ALL, data, pos, unmarshall_winreg_StringBuf, {})

  stdnse.debug4("MSRPC: Leaving unmarshall_winreg_StringBuf_ptr()")
  return pos, str
end


--- A winreg_String has the same makeup as a winreg_StringBuf, as far as I can tell, so delegate to that function.
--
--@param table The table representing the String.
--@param max_length [optional] The maximum size of the buffer, in characters. Defaults to the length of the string, including the null.
--@return A string representing the marshalled data.
function marshall_winreg_String(table, max_length)
  local result
  stdnse.debug4("MSRPC: Entering marshall_winreg_String()")

  result = marshall_winreg_StringBuf(table, max_length)

  stdnse.debug4("MSRPC: Leaving marshall_winreg_String()")
  return result
end

---Unmarshall a winreg_String. Since it has the same makeup as winreg_StringBuf, delegate to that.
--
--@param data   The data buffer.
--@param pos    The position in the data buffer.
--@return (pos, str) The new position and the string.
function unmarshall_winreg_String(data, pos)
  local str
  stdnse.debug4("MSRPC: Entering unmarshall_winreg_String()")

  pos, str = unmarshall_winreg_StringBuf(data, pos)

  stdnse.debug4("MSRPC: Leaving unmarshall_winreg_String()")
  return pos, str
end


-------------------------------------
--          SRVSVC
-- (dependencies: SECURITY, SVCCTL)
-------------------------------------
---Share types
local srvsvc_ShareType =
{
  STYPE_DISKTREE           = 0x00000000,
  STYPE_DISKTREE_TEMPORARY = 0x40000000,
  STYPE_DISKTREE_HIDDEN    = 0x80000000,
  STYPE_PRINTQ             = 0x00000001,
  STYPE_PRINTQ_TEMPORARY   = 0x40000001,
  STYPE_PRINTQ_HIDDEN      = 0x80000001,
  STYPE_DEVICE             = 0x00000002, -- Serial device
  STYPE_DEVICE_TEMPORARY   = 0x40000002,
  STYPE_DEVICE_HIDDEN      = 0x80000002,
  STYPE_IPC                = 0x00000003, -- Interprocess communication (IPC)
  STYPE_IPC_TEMPORARY      = 0x40000003,
  STYPE_IPC_HIDDEN         = 0x80000003
}
---Share type strings
local srvsvc_ShareType_str =
{
  STYPE_DISKTREE           = "Disk",
  STYPE_DISKTREE_TEMPORARY = "Disk (temporary)",
  STYPE_DISKTREE_HIDDEN    = "Disk (hidden)",
  STYPE_PRINTQ             = "Print queue",
  STYPE_PRINTQ_TEMPORARY   = "Print queue (temporary)",
  STYPE_PRINTQ_HIDDEN      = "Print queue (hidden)",
  STYPE_DEVICE             = "Serial device",
  STYPE_DEVICE_TEMPORARY   = "Serial device (temporary)",
  STYPE_DEVICE_HIDDEN      = "Serial device (hidden)",
  STYPE_IPC                = "Interprocess Communication",
  STYPE_IPC_TEMPORARY      = "Interprocess Communication (temporary)",
  STYPE_IPC_HIDDEN         = "Interprocess Communication (hidden)"
}

---Marshall a <code>srvsvc_ShareType</code>. This datatype is tied to the table above with that
-- name.
--
--@param sharetype The value to marshall, as a string
--@return The marshalled integer representing the given value, or <code>nil</code> if it wasn't
--        found.
function marshall_srvsvc_ShareType(sharetype)
  local result
  stdnse.debug4("MSRPC: Entering marshall_srvsvc_ShareType()")

  result = marshall_Enum32(sharetype, srvsvc_ShareType)

  stdnse.debug4("MSRPC: Leaving marshall_srvsvc_ShareType()")
  return result
end

---Unmarshall a <code>srvsvc_ShareType</code>. This datatype is tied to the table with that name.
--
--@param data The data packet.
--@param pos  The position within the data.
--@return (pos, str) The new position, and the string representing the datatype.
function unmarshall_srvsvc_ShareType(data, pos)
  local str
  stdnse.debug4("MSRPC: Entering unmarshall_srvsvc_ShareType()")

  pos, str = unmarshall_Enum32(data, pos, srvsvc_ShareType)

  stdnse.debug4("MSRPC: Leaving unmarshall_srvsvc_ShareType()")
  return pos, str
end

---Convert a <code>srvsvc_ShareType</code> value to a string that can be shown to the user. This is
-- based on the <code>_str</code> table.
--
--@param val The string value (returned by the <code>unmarshall_</code> function) to convert.
--@return A string suitable for displaying to the user, or <code>nil</code> if it wasn't found.
function srvsvc_ShareType_tostr(val)
  local result
  stdnse.debug4("MSRPC: Entering srvsvc_ShareType_tostr()")

  result = srvsvc_ShareType_str[val]

  stdnse.debug4("MSRPC: Leaving srvsvc_ShareType_tostr()")
  return result
end

---Marshall a NetShareInfo type 0, which is just a name.
--
--<code>
--    typedef struct {
--        [string,charset(UTF16)] uint16 *name;
--    } srvsvc_NetShareInfo0;
--</code>
--
--@param location The part of the pointer wanted, either HEAD (for the data itself), BODY
--                (for nothing, since this isn't a pointer), or ALL (for the data). Generally, unless the
--                referent_id is split from the data (for example, in an array), you will want
--                ALL.
--@param name     The name to marshall.
--@return A string representing the marshalled data.
local function marshall_srvsvc_NetShareInfo0(location, name)
  local result
  stdnse.debug4("MSRPC: Entering marshall_srvsvc_NetShareInfo0()")

  result = marshall_ptr(location, marshall_unicode, {name, true}, name)

  stdnse.debug4("MSRPC: Leaving marshall_srvsvc_NetShareInfo0()")
  return result
end

---Unmarshall a NetShareInfo type 0, which is just a name. See the marshall function for more information.
--
--@param location The part of the pointer wanted, either HEAD (for the data itself), BODY
--                (for nothing, since this isn't a pointer), or ALL (for the data). Generally, unless the
--                referent_id is split from the data (for example, in an array), you will want
--                ALL.
--@param data   The data packet.
--@param pos    The position within the data.
--@param result   This is required when unmarshalling the BODY section, which always comes after
--                unmarshalling the HEAD. It is the result returned for this parameter during the
--                HEAD unmarshall. If the referent_id was '0', then this function doesn't unmarshall
--                anything.
--@return (pos, result) The new position in <code>data</code>, and a table representing the datatype.
local function unmarshall_srvsvc_NetShareInfo0(location, data, pos, result)
  stdnse.debug4("MSRPC: Entering unmarshall_srvsvc_NetShareInfo0()")
  if(result == nil) then
    result = {}
  end

  if(location == HEAD or location == ALL) then
    pos, result['name'] = unmarshall_ptr(HEAD, data, pos, unmarshall_unicode, {true})
  end

  if(location == BODY or location == ALL) then
    pos, result['name'] = unmarshall_ptr(BODY, data, pos, unmarshall_unicode, {true}, result['name'])
  end

  stdnse.debug4("MSRPC: Leaving unmarshall_srvsvc_NetShareInfo0()")
  return pos, result
end

---Marshall a NetShareInfo type 1, which is the name and a few other things.
--
--<code>
--    typedef struct {
--        [string,charset(UTF16)] uint16 *name;
--        srvsvc_ShareType type;
--        [string,charset(UTF16)] uint16 *comment;
--    } srvsvc_NetShareInfo1;
--</code>
--
--@param location  The part of the pointer wanted, either HEAD (for the data itself), BODY
--                 (for nothing, since this isn't a pointer), or ALL (for the data). Generally, unless the
--                 referent_id is split from the data (for example, in an array), you will want
--                 ALL.
--@param name      The name to marshall.
--@param sharetype The sharetype to marshall (as a string).
--@param comment   The comment to marshall.
--@return A string representing the marshalled data.
local function marshall_srvsvc_NetShareInfo1(location, name, sharetype, comment)
  local result
  stdnse.debug4("MSRPC: Entering marshall_srvsvc_NetShareInfo1()")
  local name      = marshall_ptr(location, marshall_unicode, {name, true}, name)
  local sharetype = marshall_basetype(location, marshall_srvsvc_ShareType, {sharetype})
  local comment   = marshall_ptr(location, marshall_unicode, {comment, true}, comment)

  result = name .. sharetype .. comment

  stdnse.debug4("MSRPC: Leaving marshall_srvsvc_NetShareInfo1()")
  return result
end

---Unmarshall a NetShareInfo type 1, which is a name and a couple other things. See the marshall
-- function for more information.
--
--@param location The part of the pointer wanted, either HEAD (for the data itself), BODY
--                (for nothing, since this isn't a pointer), or ALL (for the data). Generally, unless the
--                referent_id is split from the data (for example, in an array), you will want
--                ALL.
--@param data     The data packet.
--@param pos      The position within the data.
--@param result   This is required when unmarshalling the BODY section, which always comes after
--                unmarshalling the HEAD. It is the result returned for this parameter during the
--                HEAD unmarshall. If the referent_id was '0', then this function doesn't unmarshall
--                anything.
--@return (pos, result) The new position in <code>data</code>, and a table representing the datatype.
local function unmarshall_srvsvc_NetShareInfo1(location, data, pos, result)
  stdnse.debug4("MSRPC: Entering unmarshall_srvsvc_NetShareInfo1()")
  if(result == nil) then
    result = {}
  end

  if(location == HEAD or location == ALL) then
    pos, result['name']      = unmarshall_ptr(HEAD, data, pos, unmarshall_unicode, {true})
    pos, result['sharetype'] = unmarshall_srvsvc_ShareType(data, pos)
    pos, result['comment']   = unmarshall_ptr(HEAD, data, pos, unmarshall_unicode, {true})
  end

  if(location == BODY or location == ALL) then
    pos, result['name']    = unmarshall_ptr(BODY, data, pos, unmarshall_unicode, {true}, result['name'])
    pos, result['comment'] = unmarshall_ptr(BODY, data, pos, unmarshall_unicode, {true}, result['comment'])
  end

  stdnse.debug4("MSRPC: Leaving unmarshall_srvsvc_NetShareInfo1()")
  return pos, result
end


---Marshall a NetShareInfo type 2, which is the name and a few other things.
--
--<code>
--    typedef struct {
--        [string,charset(UTF16)] uint16 *name;
--        srvsvc_ShareType type;
--        [string,charset(UTF16)] uint16 *comment;
--        uint32 permissions;
--        uint32 max_users;
--        uint32 current_users;
--        [string,charset(UTF16)] uint16 *path;
--        [string,charset(UTF16)] uint16 *password;
--    } srvsvc_NetShareInfo2;
--</code>
--
--@param location      The part of the pointer wanted, either HEAD (for the data itself), BODY
--                     (for nothing, since this isn't a pointer), or ALL (for the data). Generally, unless the
--                     referent_id is split from the data (for example, in an array), you will want
--                     ALL.
--@param name          The name to marshall.
--@param sharetype     The sharetype to marshall (as a string).
--@param comment       The comment to marshall.
--@param permissions   The permissions, an integer.
--@param max_users     The max users, an integer.
--@param current_users The current users, an integer.
--@param path          The path, a string.
--@param password      The share-level password, a string (never used on Windows).
--@return A string representing the marshalled data.
local function marshall_srvsvc_NetShareInfo2(location, name, sharetype, comment, permissions, max_users, current_users, path, password)
  local result
  stdnse.debug4("MSRPC: Entering marshall_srvsvc_NetShareInfo2()")
  local name          = marshall_ptr(location, marshall_unicode, {name,    true},   name)
  local sharetype     = marshall_basetype(location, marshall_srvsvc_ShareType, {sharetype})
  local comment       = marshall_ptr(location, marshall_unicode, {comment, true},   comment)
  local permissions   = marshall_basetype(location, marshall_int32, {permissions})
  local max_users     = marshall_basetype(location, marshall_int32, {max_users})
  local current_users = marshall_basetype(location, marshall_int32, {current_users})
  local path          = marshall_ptr(location, marshall_unicode, {path, true},      path)
  local password      = marshall_ptr(location, marshall_unicode, {password, true}, password)

  result =  name .. sharetype .. comment .. permissions .. max_users .. current_users .. path .. password

  stdnse.debug4("MSRPC: Leaving marshall_srvsvc_NetShareInfo2()")
  return result
end

---Unmarshall a NetShareInfo type 2, which is a name and a few other things. See the marshall
-- function for more information.
--
--@param location The part of the pointer wanted, either HEAD (for the data itself), BODY
--                (for nothing, since this isn't a pointer), or ALL (for the data). Generally, unless the
--                referent_id is split from the data (for example, in an array), you will want
--                ALL.
--@param data     The data packet.
--@param pos      The position within the data.
--@param result   This is required when unmarshalling the BODY section, which always comes after
--                unmarshalling the HEAD. It is the result returned for this parameter during the
--                HEAD unmarshall. If the referent_id was '0', then this function doesn't unmarshall
--                anything.
--@return (pos, result) The new position in <code>data</code>, and a table representing the datatype.
local function unmarshall_srvsvc_NetShareInfo2(location, data, pos, result)
  stdnse.debug4("MSRPC: Entering unmarshall_srvsvc_NetShareInfo2()")
  if(result == nil) then
    result = {}
  end

  if(location == HEAD or location == ALL) then
    pos, result['name']          = unmarshall_ptr(HEAD, data, pos, unmarshall_unicode, {true})
    pos, result['sharetype']     = unmarshall_srvsvc_ShareType(data, pos)
    pos, result['comment']       = unmarshall_ptr(HEAD, data, pos, unmarshall_unicode, {true})
    pos, result['permissions']   = unmarshall_int32(data, pos)
    pos, result['max_users']     = unmarshall_int32(data, pos)
    pos, result['current_users'] = unmarshall_int32(data, pos)
    pos, result['path']          = unmarshall_ptr(HEAD, data, pos, unmarshall_unicode, {true})
    pos, result['password']      = unmarshall_ptr(HEAD, data, pos, unmarshall_unicode, {true})
  end

  if(location == BODY or location == ALL) then
    pos, result['name']     = unmarshall_ptr(BODY, data, pos, unmarshall_unicode, {true}, result['name'])
    pos, result['comment']  = unmarshall_ptr(BODY, data, pos, unmarshall_unicode, {true}, result['comment'])
    pos, result['path']     = unmarshall_ptr(BODY, data, pos, unmarshall_unicode, {true}, result['path'])
    pos, result['password'] = unmarshall_ptr(BODY, data, pos, unmarshall_unicode, {true}, result['password'])
  end

  stdnse.debug4("MSRPC: Leaving unmarshall_srvsvc_NetShareInfo2()")
  return pos, result
end

---Marshall a NetShareCtr (container) type 0.
--
--It is a simple array with the following definition:
--
--<code>
--     typedef struct {
--        uint32 count;
--        [size_is(count)] srvsvc_NetShareInfo0 *array;
--    } srvsvc_NetShareCtr0;
--</code>
--
--@param NetShareCtr0 A table representing the structure.
--@return A string representing the marshalled data.
function marshall_srvsvc_NetShareCtr0(NetShareCtr0)
  local i
  local result = {}
  stdnse.debug4("MSRPC: Entering marshall_srvsvc_NetShareCtr0()")

  if(NetShareCtr0 == nil) then
    result[#result+1] = string.pack("<I4", 0)
  else
    local array = NetShareCtr0['array']
    local marshall = nil

    if(array == nil) then
      result[#result+1] = string.pack("<I4", 0)
    else
      result[#result+1] = string.pack("<I4", #array) -- count

      -- Build the array that we can marshall
      marshall = {}
      for i = 1, #array, 1 do
        marshall[i] = {}
        marshall[i]['func'] = marshall_srvsvc_NetShareInfo0
        marshall[i]['args'] = {array[i]['name']}
      end
    end

    result[#result+1] = marshall_ptr(ALL, marshall_array, {marshall}, marshall) -- array
  end

  stdnse.debug4("MSRPC: Leaving marshall_srvsvc_NetShareCtr0()")
  return table.concat(result)
end

---Unmarshall a NetShareCtr (container) type 0. See the marshall function for the definition.
--
--@param data The data packet.
--@param pos  The position within the data.
--@return (pos, result) The new position in <code>data</code>, and a table representing the datatype.
function unmarshall_srvsvc_NetShareCtr0(data, pos)
  local count
  local result = {}
  stdnse.debug4("MSRPC: Entering unmarshall_srvsvc_NetShareCtr0()")

  pos, count = unmarshall_int32(data, pos)

  pos, result['array'] = unmarshall_ptr(ALL, data, pos, unmarshall_array, {count, unmarshall_srvsvc_NetShareInfo0, {}})

  stdnse.debug4("MSRPC: Leaving unmarshall_srvsvc_NetShareCtr0()")
  return pos, result
end

---Marshall a NetShareCtr (container) type 1.
--
--It is a simple array with the following definition:
--
--<code>
--    typedef struct {
--        uint32 count;
--        [size_is(count)] srvsvc_NetShareInfo1 *array;
--    } srvsvc_NetShareCtr1;
--</code>
--
--@param NetShareCtr1 A table representing the structure.
--@return A string representing the marshalled data.
function marshall_srvsvc_NetShareCtr1(NetShareCtr1)
  local i
  local result = {}
  stdnse.debug4("MSRPC: Entering marshall_srvsvc_NetShareCtr1()")

  if(NetShareCtr1 == nil) then
    result[#result+1] = string.pack("<I4", 0)
  else
    local array = NetShareCtr1['array']
    local marshall = nil

    if(array == nil) then
      result[#result+1] = string.pack("<I4", 0)
    else
      result[#result+1] = string.pack("<I4", #array) -- count

      -- Build the array that we can marshall
      marshall = {}
      for i = 1, #array, 1 do
        marshall[i] = {}
        marshall[i]['func'] = marshall_srvsvc_NetShareInfo1
        marshall[i]['args'] = {array[i]['name'], array[i]['sharetype'], array[i]['comment']}
      end
    end

    result[#result+1] = marshall_ptr(ALL, marshall_array, {marshall}, marshall) -- array
  end

  stdnse.debug4("MSRPC: Leaving marshall_srvsvc_NetShareCtr1()")
  return table.concat(result)
end


---Marshall a NetShareCtr (container) type 2.
--
--It is a simple array with the following definition:
--
--<code>
--    typedef struct {
--        uint32 count;
--        [size_is(count)] srvsvc_NetShareInfo2 *array;
--    } srvsvc_NetShareCtr2;
--</code>
--
--@param NetShareCtr2 A pointer to the structure.
--@return A string representing the marshalled data.
function marshall_srvsvc_NetShareCtr2(NetShareCtr2)
  local i
  local result = {}
  stdnse.debug4("MSRPC: Entering marshall_srvsvc_NetShareCtr2()")

  if(NetShareCtr2 == nil) then
    result[#result+1] = string.pack("<I4", 0)
  else
    local array = NetShareCtr2['array']
    local marshall = nil

    if(array == nil) then
      result[#result+1] = string.pack("<I4", 0)
    else
      result[#result+1] = string.pack("<I4", #array) -- count

      -- Build the array that we can marshall
      marshall = {}
      for i = 1, #array, 1 do
        marshall[i] = {}
        marshall[i]['func'] = marshall_srvsvc_NetShareInfo2
        marshall[i]['args'] = {array[i]['name'], array[i]['sharetype'], array[i]['comment'], array[i]['permissions'], array[i]['max_users'], array[i]['current_users'], array[i]['path'], array[i]['password']}
        marshall[i]['args'] = {array[i]['name']}
      end
    end

    result[#result+1] = marshall_ptr(ALL, marshall_array, {marshall}, marshall) -- array
  end

  stdnse.debug4("MSRPC: Leaving marshall_srvsvc_NetShareCtr2()")
  return table.concat(result)
end

---Marshall the top-level NetShareCtr. This is a union of a bunch of different containers:
--
--<code>
--    typedef union {
--        [case(0)] srvsvc_NetShareCtr0 *ctr0;
--        [case(1)] srvsvc_NetShareCtr1 *ctr1;
--        [case(2)] srvsvc_NetShareCtr2 *ctr2;
--        [case(501)] srvsvc_NetShareCtr501 *ctr501;
--        [case(502)] srvsvc_NetShareCtr502 *ctr502;
--        [case(1004)] srvsvc_NetShareCtr1004 *ctr1004;
--        [case(1005)] srvsvc_NetShareCtr1005 *ctr1005;
--        [case(1006)] srvsvc_NetShareCtr1006 *ctr1006;
--        [case(1007)] srvsvc_NetShareCtr1007 *ctr1007;
--        [case(1501)] srvsvc_NetShareCtr1501 *ctr1501;
--        [default] ;
--    } srvsvc_NetShareCtr;
--</code>
--
-- Not all of them are implemented, however; look at the code to see which are implemented (at the
-- time of this writing, it's 0, 1, and 2).
--
--@param level The level to request. Different levels will return different results, but also require
--             different access levels to call.
--@param data  The data to populate the array with. Depending on the level, this data will be different.
--             For level 0, you'll probably want a table containing array=nil.
--@return A string representing the marshalled data, or 'nil' if it couldn't be marshalled.
function marshall_srvsvc_NetShareCtr(level, data)
  stdnse.debug4("MSRPC: Entering marshall_srvsvc_NetShareCtr()")

  local marshaller
  if(level == 0) then
    marshaller = marshall_srvsvc_NetShareCtr0
  elseif(level == 1) then
    marshaller = marshall_srvsvc_NetShareCtr1
  elseif(level == 2) then
    marshaller = marshall_srvsvc_NetShareCtr2
  else
    stdnse.debug1("MSRPC: ERROR: Script requested an unknown level for srvsvc_NetShareCtr: %d", level)
    return nil
  end
  local result = string.pack("<I4", level) .. marshall_ptr(ALL, marshaller, {data}, data)

  stdnse.debug4("MSRPC: Leaving marshall_srvsvc_NetShareCtr()")
  return result
end

---Unmarshall the top-level NetShareCtr. This is a union of a bunch of containers, see the equivalent
-- marshall function for more information; at the time of this writing I've only implemented level = 0.
--
--@param data The data packet.
--@param pos  The position within the data.
--@return (pos, result) The new position in <code>data</code>, and a table representing the datatype.
--        The result may be <code>nil</code> if there's an error.
function unmarshall_srvsvc_NetShareCtr(data, pos)
  local level
  local result
  stdnse.debug4("MSRPC: Entering unmarshall_srv_NetShareCtr()")

  pos, level = unmarshall_int32(data, pos)

  if(level == 0) then
    pos, result = unmarshall_ptr(ALL, data, pos, unmarshall_srvsvc_NetShareCtr0, {})
  else
    stdnse.debug1("MSRPC: ERROR: Server returned an unknown level for srvsvc_NetShareCtr: %d", level)
    pos, result = nil, nil
  end

  stdnse.debug4("MSRPC: Leaving unmarshall_srv_NetShareCtr()")
  return pos, result
end

---Unmarshall the top-level NetShareInfo. This is a union of a bunch of different structs:
--
--<code>
--    typedef union {
--        [case(0)] srvsvc_NetShareInfo0 *info0;
--        [case(1)] srvsvc_NetShareInfo1 *info1;
--        [case(2)] srvsvc_NetShareInfo2 *info2;
--        [case(501)] srvsvc_NetShareInfo501 *info501;
--        [case(502)] srvsvc_NetShareInfo502 *info502;
--        [case(1004)] srvsvc_NetShareInfo1004 *info1004;
--        [case(1005)] srvsvc_NetShareInfo1005 *info1005;
--        [case(1006)] srvsvc_NetShareInfo1006 *info1006;
--        [case(1007)] srvsvc_NetShareInfo1007 *info1007;
--        [case(1501)] sec_desc_buf *info1501;
--        [default] ;
--    } srvsvc_NetShareInfo;
--</code>
--
-- Not all of them are implemented, however; look at the code to see which are implemented (at the
-- time of this writing, it's 0, 1, and 2).
--
--@param data     The data being processed.
--@param pos      The position within <code>data</code>.
--@return (pos, result) The new position in <code>data</code>, and a table representing the datatype. This may be
--                <code>nil</code> if there was an error.
function unmarshall_srvsvc_NetShareInfo(data, pos)
  local level
  local result
  stdnse.debug4("MSRPC: Entering unmarshall_srvsvc_NetShareInfo()")
  pos, level = unmarshall_int32(data, pos)

  if(level == 0) then
    pos, result = unmarshall_ptr(ALL, data, pos, unmarshall_struct, {unmarshall_srvsvc_NetShareInfo0, {}})
  elseif(level == 1) then
    pos, result = unmarshall_ptr(ALL, data, pos, unmarshall_struct, {unmarshall_srvsvc_NetShareInfo1, {}})
  elseif(level == 2) then
    pos, result = unmarshall_ptr(ALL, data, pos, unmarshall_struct, {unmarshall_srvsvc_NetShareInfo2, {}})
  else
    stdnse.debug1("MSRPC: ERROR: Invalid level returned by NetShareInfo: %d\n", level)
    pos, result = nil, nil
  end

  stdnse.debug4("MSRPC: Leaving unmarshall_srvsvc_NetShareInfo()")
  return pos, result
end

---Marshall a NetSessInfo type 10.
--
--<code>
--    typedef struct {
--        [string,charset(UTF16)] uint16 *client;
--        [string,charset(UTF16)] uint16 *user;
--        uint32 time;
--        uint32 idle_time;
--    } srvsvc_NetSessInfo10;
--</code>
--
--@param location  The part of the pointer wanted, either HEAD (for the data itself), BODY
--                 (for nothing, since this isn't a pointer), or ALL (for the data). Generally, unless the
--                 referent_id is split from the data (for example, in an array), you will want
--                 ALL.
--@param client    The client string.
--@param user      The user string.
--@param time      The number of seconds that the user has been logged on.
--@param idle_time The number of seconds that the user's been idle.
--@return A string representing the marshalled data.
local function marshall_srvsvc_NetSessInfo10(location, client, user, time, idle_time)
  local result
  stdnse.debug4("MSRPC: Entering marshall_srvsvc_NetShareInfo10()")
  local client    = marshall_ptr(location, marshall_unicode, {client, true}, client)
  local user      = marshall_ptr(location, marshall_unicode, {user, true}, user)
  local time      = marshall_basetype(location, marshall_int32, {time})
  local idle_time = marshall_basetype(location, marshall_int32, {idle_time})

  result = client .. user .. time .. idle_time

  stdnse.debug4("MSRPC: Leaving marshall_srvsvc_NetShareInfo10()")
  return result
end

---Unmarshall a NetSessInfo type 10. For more information, see the marshall function.
--
--@param location  The part of the pointer wanted, either HEAD (for the data itself), BODY
--                 (for nothing, since this isn't a pointer), or ALL (for the data). Generally, unless the
--                 referent_id is split from the data (for example, in an array), you will want
--                 ALL.
--@param data   The data packet.
--@param pos    The position within the data.
--@param result   This is required when unmarshalling the BODY section, which always comes after
--                unmarshalling the HEAD. It is the result returned for this parameter during the
--                HEAD unmarshall. If the referent_id was '0', then this function doesn't unmarshall
--                anything.
--@return (pos, result) The new position in <code>data</code>, and a table representing the datatype.
local function unmarshall_srvsvc_NetSessInfo10(location, data, pos, result)
  stdnse.debug4("MSRPC: Entering unmarshall_srvsvc_NetSessInfo10()")
  if(result == nil) then
    result = {}
  end

  if(location == HEAD or location == ALL) then
    pos, result['client']    = unmarshall_ptr(HEAD, data, pos, unmarshall_unicode, {true})
    pos, result['user']      = unmarshall_ptr(HEAD, data, pos, unmarshall_unicode, {true})
    pos, result['time']      = unmarshall_int32(data, pos)
    pos, result['idle_time'] = unmarshall_int32(data, pos)
  end

  if(location == BODY or location == ALL) then
    pos, result['client'] = unmarshall_ptr(BODY, data, pos, unmarshall_unicode, {true}, result['client'])
    pos, result['user']   = unmarshall_ptr(BODY, data, pos, unmarshall_unicode, {true}, result['user'])
  end

  stdnse.debug4("MSRPC: Leaving unmarshall_srvsvc_NetSessInfo10()")
  return pos, result
end

---Marshall a NetSessCtr (session container) type 10.
--
--It is a simple array with the following definition:
--
--<code>
--    typedef struct {
--        uint32 count;
--        [size_is(count)] srvsvc_NetSessInfo10 *array;
--    } srvsvc_NetSessCtr10;
--</code>
--
--@param NetSessCtr10 A table representing the structure.
--@return A string representing the marshalled data.
function marshall_srvsvc_NetSessCtr10(NetSessCtr10)
  local i
  local result = {}
  stdnse.debug4("MSRPC: Entering marshall_srvsvc_NetSessCtr10()")

  if(NetSessCtr10 == nil) then
    result[#result+1] = string.pack("<I4", 0)
  else
    local array = NetSessCtr10['array']
    local marshall = nil

    if(array == nil) then
      result[#result+1] = string.pack("<I4", 0)
    else
      result[#result+1] = string.pack("<I4", #array) -- count

      -- Build the array that we can marshall
      marshall = {}
      for i = 1, #array, 1 do
        marshall[i] = {}
        marshall[i]['func'] = marshall_srvsvc_NetSessInfo10
        marshall[i]['args'] = {array[i]['client'], array[i]['user'], array[i]['time'], array[i]['idle_time']}
      end
    end

    result[#result+1] = marshall_ptr(ALL, marshall_array, {marshall}, marshall) -- array
  end

  stdnse.debug4("MSRPC: Leaving marshall_srvsvc_NetSessCtr10()")
  return table.concat(result)
end

---Unmarshall a NetSessCtr (session container) type 10. See the marshall function for the definition.
--
--@param data The data packet.
--@param pos  The position within the data.
--@return (pos, result) The new position in <code>data</code>, and a table representing the datatype.
function unmarshall_srvsvc_NetSessCtr10(data, pos)
  local count
  local result = {}
  stdnse.debug4("MSRPC: Entering unmarshall_srvsvc_NetSessCtr10()")

  pos, count = unmarshall_int32(data, pos)

  pos, result['array'] = unmarshall_ptr(ALL, data, pos, unmarshall_array, {count, unmarshall_srvsvc_NetSessInfo10, {}})

  stdnse.debug4("MSRPC: Leaving unmarshall_srvsvc_NetSessCtr10()")
  return pos, result
end

---Marshall the top-level NetShareCtr. This is a union of a bunch of different containers:
--
--<code>
--    typedef union {
--        [case(0)] srvsvc_NetSessCtr0 *ctr0;
--        [case(1)] srvsvc_NetSessCtr1 *ctr1;
--        [case(2)] srvsvc_NetSessCtr2 *ctr2;
--        [case(10)] srvsvc_NetSessCtr10 *ctr10;
--        [case(502)] srvsvc_NetSessCtr502 *ctr502;
--        [default] ;
--    } srvsvc_NetSessCtr;
--</code>
--
-- Not all of them are implemented, however; look at the code to see which are implemented (at the
-- time of this writing, it's just 10).
--
--@param level The level to request. Different levels will return different results, but also require
--             different access levels to call.
--@param data  The data to populate the array with. Depending on the level, this data will be different.
--@return A string representing the marshalled data.
function marshall_srvsvc_NetSessCtr(level, data)
  local result
  stdnse.debug4("MSRPC: Entering marshall_srvsvc_NetShareCtr()")

  if(level == 10) then
    result = string.pack("<I4", level) .. marshall_ptr(ALL, marshall_srvsvc_NetSessCtr10, {data}, data)
  else
    stdnse.debug1("MSRPC: ERROR: Script requested an unknown level for srvsvc_NetSessCtr")
    result = nil
  end

  stdnse.debug4("MSRPC: Leaving marshall_srvsvc_NetShareCtr()")
  return result
end

---Unmarshall the top-level NetShareCtr. This is a union; see the marshall function for more information.
--
--@param data     The data being processed.
--@param pos      The position within <code>data</code>
--@return (pos, result) The new position in <code>data</code>, and a table representing the datatype. Can be
--                <code>nil</code> if there's an error.
function unmarshall_srvsvc_NetSessCtr(data, pos)
  local level
  local result
  stdnse.debug4("MSRPC: Entering unmarshall_srvsvc_NetSessCtr()")

  level, pos = string.unpack("<I4", data, pos)

  if(level == 10) then
    pos, result = unmarshall_ptr(ALL, data, pos, unmarshall_srvsvc_NetSessCtr10, {})
  else
    stdnse.debug1("MSRPC: ERROR: Invalid level returned by NetSessCtr: %d\n", level)
    pos, result = nil, nil
  end

  stdnse.debug4("MSRPC: Leaving unmarshall_srvsvc_NetSessCtr()")
  return pos, result
end


---Unmarshall a <code>srvsvc_Statistics</code> packet. This is basically a great big struct:
--
--<code>
--    typedef struct {
--        uint32 start;
--        uint32 fopens;
--        uint32 devopens;
--        uint32 jobsqueued;
--        uint32 sopens;
--        uint32 stimeouts;
--        uint32 serrorout;
--        uint32 pwerrors;
--        uint32 permerrors;
--        uint32 syserrors;
--        uint32 bytessent_low;
--        uint32 bytessent_high;
--        uint32 bytesrcvd_low;
--        uint32 bytesrcvd_high;
--        uint32 avresponse;
--        uint32 reqbufneed;
--        uint32 bigbufneed;
--    } srvsvc_Statistics;
--</code>
--
-- Note that Wireshark (at least, the version I'm using, 1.0.3) gets this wrong, so be careful.
--
--@param data     The data being processed.
--@param pos      The position within <code>data</code>
--@return (pos, result) The new position in <code>data</code>, and a table representing the datatype.
function unmarshall_srvsvc_Statistics(data, pos)
  local response = {}
  stdnse.debug4("MSRPC: Entering unmarshall_srvsvc_Statistics()")

  pos, response['start']          = unmarshall_int32(data, pos)
  pos, response['fopens']         = unmarshall_int32(data, pos)
  pos, response['devopens']       = unmarshall_int32(data, pos)
  pos, response['jobsqueued']     = unmarshall_int32(data, pos)
  pos, response['sopens']         = unmarshall_int32(data, pos)
  pos, response['stimeouts']      = unmarshall_int32(data, pos)
  pos, response['serrorout']      = unmarshall_int32(data, pos)
  pos, response['pwerrors']       = unmarshall_int32(data, pos)
  pos, response['permerrors']     = unmarshall_int32(data, pos)
  pos, response['syserrors']      = unmarshall_int32(data, pos)
  pos, response['bytessent_low']  = unmarshall_int32(data, pos)
  pos, response['bytessent_high'] = unmarshall_int32(data, pos)
  pos, response['bytesrcvd_low']  = unmarshall_int32(data, pos)
  pos, response['bytesrcvd_high'] = unmarshall_int32(data, pos)
  pos, response['avresponse']     = unmarshall_int32(data, pos)
  pos, response['reqbufneed']     = unmarshall_int32(data, pos)
  pos, response['bigbufneed']     = unmarshall_int32(data, pos)

  stdnse.debug4("MSRPC: Leaving unmarshall_srvsvc_Statistics()")
  return pos, response
end

---Unmarshalls a <code>srvsvc_Statistics</code> as a pointer. Wireshark fails to do this, and ends
-- up parsing the packet wrong, so take care when packetlogging.
--
-- See <code>unmarshall_srvsvc_Statistics</code> for more information.
--
--@param data     The data being processed.
--@param pos      The position within <code>data</code>
--@return (pos, result) The new position in <code>data</code>, and a table representing the datatype.
function unmarshall_srvsvc_Statistics_ptr(data, pos)
  local result
  stdnse.debug4("MSRPC: Entering unmarshall_srvsvc_Statistics_ptr()")

  pos, result = unmarshall_ptr(ALL, data, pos, unmarshall_srvsvc_Statistics, {})

  stdnse.debug4("MSRPC: Leaving unmarshall_srvsvc_Statistics_ptr()")
  return pos, result
end



----------------------------------
--       SAMR
-- (dependencies: MISC, LSA, SECURITY)
----------------------------------

local samr_ConnectAccessMask =
{
  SAMR_ACCESS_CONNECT_TO_SERVER   = 0x00000001,
  SAMR_ACCESS_SHUTDOWN_SERVER     = 0x00000002,
  SAMR_ACCESS_INITIALIZE_SERVER   = 0x00000004,
  SAMR_ACCESS_CREATE_DOMAIN       = 0x00000008,
  SAMR_ACCESS_ENUM_DOMAINS        = 0x00000010,
  SAMR_ACCESS_OPEN_DOMAIN         = 0x00000020
}
local samr_ConnectAccessMask_str =
{
  SAMR_ACCESS_CONNECT_TO_SERVER   = "Connect to server",
  SAMR_ACCESS_SHUTDOWN_SERVER     = "Shutdown server",
  SAMR_ACCESS_INITIALIZE_SERVER   = "Initialize server",
  SAMR_ACCESS_CREATE_DOMAIN       = "Create domain",
  SAMR_ACCESS_ENUM_DOMAINS        = "Enum domains",
  SAMR_ACCESS_OPEN_DOMAIN         = "Open domain"
}

---Marshall a <code>samr_ConnectAccessMask</code>. This datatype is tied to the table above with that
-- name.
--
--@param accessmask The value to marshall, as a string
--@return The marshalled integer representing the given value, or <code>nil</code> if it wasn't
--        found.
function marshall_samr_ConnectAccessMask(accessmask)
  local result
  stdnse.debug4("MSRPC: Entering marshall_samr_ConnectAccessMask()")

  result = marshall_Enum32(accessmask, samr_ConnectAccessMask)

  stdnse.debug4("MSRPC: Leaving marshall_samr_ConnectAccessMask()")
  return result
end

---Unmarshall a <code>samr_ConnectAccessMask</code>. This datatype is tied to the table with that name.
--
--@param data The data packet.
--@param pos  The position within the data.
--@return (pos, result) The new position in <code>data</code>, and a table representing the datatype.
function unmarshall_samr_ConnectAccessMask(data, pos)
  local result
  stdnse.debug4("MSRPC: Entering unmarshall_samr_ConnectAccessMask()")

  pos, result = unmarshall_Enum32(data, pos, samr_ConnectAccessMask)

  stdnse.debug4("MSRPC: Leaving unmarshall_samr_ConnectAccessMask()")
  return pos, result
end

---Convert a <code>samr_ConnectAccessMask</code> value to a string that can be shown to the user. This is
-- based on the <code>_str</code> table.
--
--@param val The string value (returned by the <code>unmarshall_</code> function) to convert.
--@return A string suitable for displaying to the user, or <code>nil</code> if it wasn't found.
function samr_ConnectAccessMask_tostr(val)
  local result
  stdnse.debug4("MSRPC: Entering samr_ConnectAccessMask_tostr()")

  result = samr_ConnectAccessMask_str[val]

  stdnse.debug4("MSRPC: Leaving samr_ConnectAccessMask_tostr()")
  return result
end

local samr_DomainAccessMask =
{
  DOMAIN_ACCESS_LOOKUP_INFO_1  = 0x00000001,
  DOMAIN_ACCESS_SET_INFO_1     = 0x00000002,
  DOMAIN_ACCESS_LOOKUP_INFO_2  = 0x00000004,
  DOMAIN_ACCESS_SET_INFO_2     = 0x00000008,
  DOMAIN_ACCESS_CREATE_USER    = 0x00000010,
  DOMAIN_ACCESS_CREATE_GROUP   = 0x00000020,
  DOMAIN_ACCESS_CREATE_ALIAS   = 0x00000040,
  DOMAIN_ACCESS_LOOKUP_ALIAS   = 0x00000080,
  DOMAIN_ACCESS_ENUM_ACCOUNTS  = 0x00000100,
  DOMAIN_ACCESS_OPEN_ACCOUNT   = 0x00000200,
  DOMAIN_ACCESS_SET_INFO_3     = 0x00000400
}
local samr_DomainAccessMask_str =
{
  DOMAIN_ACCESS_LOOKUP_INFO_1  = "Lookup info (1)",
  DOMAIN_ACCESS_SET_INFO_1     = "Set info (1)",
  DOMAIN_ACCESS_LOOKUP_INFO_2  = "Lookup info (2)",
  DOMAIN_ACCESS_SET_INFO_2     = "Set info (2)",
  DOMAIN_ACCESS_CREATE_USER    = "Create user",
  DOMAIN_ACCESS_CREATE_GROUP   = "Create group",
  DOMAIN_ACCESS_CREATE_ALIAS   = "Create alias",
  DOMAIN_ACCESS_LOOKUP_ALIAS   = "Lookup alias",
  DOMAIN_ACCESS_ENUM_ACCOUNTS  = "Enum accounts",
  DOMAIN_ACCESS_OPEN_ACCOUNT   = "Open account",
  DOMAIN_ACCESS_SET_INFO_3     = "Set info (3)"
}

---Marshall a <code>samr_DomainAccessMask</code>. This datatype is tied to the table above with that
-- name.
--
--@param accessmask The value to marshall, as a string
--@return The marshalled integer representing the given value, or <code>nil</code> if it wasn't
--        found.
function marshall_samr_DomainAccessMask(accessmask)
  local result
  stdnse.debug4("MSRPC: Entering marshall_samr_DomainAccessMask()")

  result = marshall_Enum32(accessmask, samr_DomainAccessMask)

  stdnse.debug4("MSRPC: Leaving marshall_samr_DomainAccessMask()")
  return result
end

---Unmarshall a <code>samr_DomainAccessMask</code>. This datatype is tied to the table with that name.
--
--@param data The data packet.
--@param pos  The position within the data.
--@return (pos, result) The new position in <code>data</code>, and a table representing the datatype.
function unmarshall_samr_DomainAccessMask(data, pos)
  local result
  stdnse.debug4("MSRPC: Entering unmarshall_samr_DomainAccessMask()")

  pos, result = unmarshall_Enum32(data, pos, samr_DomainAccessMask)

  stdnse.debug4("MSRPC: Leaving unmarshall_samr_DomainAccessMask()")
  return pos, result
end

---Convert a <code>samr_DomainAccessMask</code> value to a string that can be shown to the user. This is
-- based on the <code>_str</code> table.
--
--@param val The string value (returned by the <code>unmarshall_</code> function) to convert.
--@return A string suitable for displaying to the user, or <code>nil</code> if it wasn't found.
function samr_DomainAccessMask_tostr(val)
  local result
  stdnse.debug4("MSRPC: Entering samr_DomainAccessMask_tostr()")

  result = samr_DomainAccessMask_str[val]

  stdnse.debug4("MSRPC: Leaving samr_DomainAccessMask_tostr()")
  return result
end

local samr_AcctFlags =
{
  ACB_NONE                    = 0x0000000,
  ACB_DISABLED                = 0x00000001,  -- User account disabled
  ACB_HOMDIRREQ               = 0x00000002,  -- Home directory required
  ACB_PWNOTREQ                = 0x00000004,  -- User password not required
  ACB_TEMPDUP                 = 0x00000008,  -- Temporary duplicate account
  ACB_NORMAL                  = 0x00000010,  -- Normal user account
  ACB_MNS                     = 0x00000020,  -- MNS logon user account
  ACB_DOMTRUST                = 0x00000040,  -- Interdomain trust account
  ACB_WSTRUST                 = 0x00000080,  -- Workstation trust account
  ACB_SVRTRUST                = 0x00000100,  -- Server trust account
  ACB_PWNOEXP                 = 0x00000200,  -- User password does not expire
  ACB_AUTOLOCK                = 0x00000400,  -- Account auto locked
  ACB_ENC_TXT_PWD_ALLOWED     = 0x00000800,  -- Encryped text password is allowed
  ACB_SMARTCARD_REQUIRED      = 0x00001000,  -- Smart Card required
  ACB_TRUSTED_FOR_DELEGATION  = 0x00002000,  -- Trusted for Delegation
  ACB_NOT_DELEGATED           = 0x00004000,  -- Not delegated
  ACB_USE_DES_KEY_ONLY        = 0x00008000,  -- Use DES key only
  ACB_DONT_REQUIRE_PREAUTH    = 0x00010000,  -- Preauth not required
  ACB_PW_EXPIRED              = 0x00020000,  -- Password Expired
  ACB_NO_AUTH_DATA_REQD       = 0x00080000   -- No authorization data required
}
local samr_AcctFlags_str =
{
  ACB_NONE                    = "n/a",
  ACB_DISABLED                = "Account disabled",
  ACB_HOMDIRREQ               = "Home directory required",
  ACB_PWNOTREQ                = "Password not required",
  ACB_TEMPDUP                 = "Temporary duplicate account",
  ACB_NORMAL                  = "Normal user account",
  ACB_MNS                     = "MNS logon user account",
  ACB_DOMTRUST                = "Interdomain trust account",
  ACB_WSTRUST                 = "Workstation trust account",
  ACB_SVRTRUST                = "Server trust account",
  ACB_PWNOEXP                 = "Password does not expire",
  ACB_AUTOLOCK                = "Auto locked",
  ACB_ENC_TXT_PWD_ALLOWED     = "Encryped text password is allowed",
  ACB_SMARTCARD_REQUIRED      = "Smart Card required",
  ACB_TRUSTED_FOR_DELEGATION  = "Trusted for Delegation",
  ACB_NOT_DELEGATED           = "Not delegated",
  ACB_USE_DES_KEY_ONLY        = "Use DES key only",
  ACB_DONT_REQUIRE_PREAUTH    = "Preauth not required",
  ACB_PW_EXPIRED              = "Password Expired",
  ACB_NO_AUTH_DATA_REQD       = "No authorization data required"
}

---Marshall a <code>samr_AcctFlags</code>. This datatype is tied to the table above with that
-- name.
--
--@param flags The value to marshall, as a string
--@return The marshalled integer representing the given value, or <code>nil</code> if it wasn't
--        found.
function marshall_samr_AcctFlags(flags)
  local result
  stdnse.debug4("MSRPC: Entering marshall_samr_AcctFlags()")

  result = marshall_Enum32(flags, samr_AcctFlags)

  stdnse.debug4("MSRPC: Leaving marshall_samr_AcctFlags()")
  return result
end

---Unmarshall a <code>samr_AcctFlags</code>. This datatype is tied to the table with that name.
--
--@param data The data packet.
--@param pos  The position within the data.
--@return (pos, str) The new position, and the string representing the datatype.
function unmarshall_samr_AcctFlags(data, pos)
  local str
  stdnse.debug4("MSRPC: Entering unmarshall_samr_AcctFlags()")

  pos, str = unmarshall_Enum32_array(data, pos, samr_AcctFlags)

  stdnse.debug4("MSRPC: Leaving unmarshall_samr_AcctFlags()")
  return pos, str
end

---Convert a <code>samr_AcctFlags</code> value to a string that can be shown to the user. This is
-- based on the <code>_str</code> table.
--
--@param val The string value (returned by the <code>unmarshall_</code> function) to convert.
--@return A string suitable for displaying to the user, or <code>nil</code> if it wasn't found.
function samr_AcctFlags_tostr(val)
  local result
  stdnse.debug4("MSRPC: Entering samr_AcctFlags_tostr()")

  result = samr_AcctFlags_str[val]

  stdnse.debug4("MSRPC: Leaving samr_AcctFlags_tostr()")
  return result
end

local samr_PasswordProperties =
{
  DOMAIN_PASSWORD_COMPLEX         = 0x00000001,
  DOMAIN_PASSWORD_NO_ANON_CHANGE  = 0x00000002,
  DOMAIN_PASSWORD_NO_CLEAR_CHANGE = 0x00000004,
  DOMAIN_PASSWORD_LOCKOUT_ADMINS  = 0x00000008,
  DOMAIN_PASSWORD_STORE_CLEARTEXT = 0x00000010,
  DOMAIN_REFUSE_PASSWORD_CHANGE   = 0x00000020
}
local samr_PasswordProperties_str =
{
  DOMAIN_PASSWORD_COMPLEX         = "Complexity requirements exist",
  DOMAIN_PASSWORD_NO_ANON_CHANGE  = "Must be logged in to change password",
  DOMAIN_PASSWORD_NO_CLEAR_CHANGE = "Cannot change passwords in cleartext",
  DOMAIN_PASSWORD_LOCKOUT_ADMINS  = "Admin account can be locked out",
  DOMAIN_PASSWORD_STORE_CLEARTEXT = "Cleartext passwords can be stored",
  DOMAIN_REFUSE_PASSWORD_CHANGE   = "Passwords cannot be changed"
}

---Marshall a <code>samr_PasswordProperties</code>. This datatype is tied to the table above with that
-- name.
--
--@param properties The value to marshall, as a string
--@return The marshalled integer representing the given value, or <code>nil</code> if it wasn't
--        found.
function marshall_samr_PasswordProperties(properties)
  local result
  stdnse.debug4("MSRPC: Entering marshall_samr_PasswordProperties()")

  result = marshall_Enum32(properties, samr_PasswordProperties)

  stdnse.debug4("MSRPC: Leaving marshall_samr_PasswordProperties()")
  return result
end

---Unmarshall a <code>samr_PasswordProperties</code>. This datatype is tied to the table with that name.
--
--@param data The data packet.
--@param pos  The position within the data.
--@return (pos, str) The new position, and the string representing the datatype.
function unmarshall_samr_PasswordProperties(data, pos)
  local str
  stdnse.debug4("MSRPC: Entering unmarshall_samr_PasswordProperties()")

  pos, str = unmarshall_Enum32_array(data, pos, samr_PasswordProperties)

  stdnse.debug4("MSRPC: Leaving unmarshall_samr_PasswordProperties()")
  return pos, str
end

---Convert a <code>samr_PasswordProperties</code> value to a string that can be shown to the user. This is
-- based on the <code>_str</code> table.
--
--@param val The string value (returned by the <code>unmarshall_</code> function) to convert.
--@return A string suitable for displaying to the user, or <code>nil</code> if it wasn't found.
function samr_PasswordProperties_tostr(val)
  local result
  stdnse.debug4("MSRPC: Entering samr_PasswordProperties_tostr()")

  result = samr_PasswordProperties_str[val]

  stdnse.debug4("MSRPC: Leaving samr_PasswordProperties_tostr()")
  return result
end


---Unmarshall a samr_SamEntry struct
--
--<code>
--    typedef struct {
--        uint32 idx;
--        lsa_String name;
--    } samr_SamEntry;
--</code>
--
--@param location The part of the pointer wanted, either HEAD (for the data itself), BODY
--                (for nothing, since this isn't a pointer), or ALL (for the data). Generally, unless the
--                referent_id is split from the data (for example, in an array), you will want
--                ALL.
--@param data     The data being processed.
--@param pos      The position within <code>data</code>.
--@param result   This is required when unmarshalling the BODY section, which always comes after
--                unmarshalling the HEAD. It is the result returned for this parameter during the
--                HEAD unmarshall. If the referent_id was '0', then this function doesn't unmarshall
--                anything.
--@return (pos, result) The new position in <code>data</code>, and a table representing the datatype.
local function unmarshall_samr_SamEntry(location, data, pos, result)
  stdnse.debug4("MSRPC: Entering unmarshall_samr_SamEntry()")
  if(result == nil) then
    result = {}
  end

  if(location == HEAD or location == ALL) then
    pos, result['idx']       = unmarshall_int32(data, pos)
    pos, result['name']      = unmarshall_lsa_String_internal(HEAD, data, pos)
  end


  if(location == BODY or location == ALL) then
    pos, result['name']      = unmarshall_lsa_String_internal(BODY, data, pos, result['name'])
  end

  stdnse.debug4("MSRPC: Leaving unmarshall_samr_SamEntry()")
  return pos, result
end

---Unmarshall a samr_SamArray struct
--
--<code>
--    typedef struct {
--        uint32 count;
--        [size_is(count)] samr_SamEntry *entries;
--    } samr_SamArray;
--</code>
--
--@param data     The data being processed.
--@param pos      The position within <code>data</code>.
--@return (pos, result) The new position in <code>data</code>, and a table representing the datatype.
function unmarshall_samr_SamArray(data, pos)
  local result = {}
  stdnse.debug4("MSRPC: Entering unmarshall_samr_SamArray()")

  pos, result['count']   = unmarshall_int32(data, pos)
  pos, result['entries'] = unmarshall_ptr(ALL, data, pos, unmarshall_array, {result['count'], unmarshall_samr_SamEntry, {}})

  stdnse.debug4("MSRPC: Leaving unmarshall_samr_SamArray()")
  return pos, result
end

---Unmarshall a pointer to a <code>samr_SamArray</code> type. See <code>unmarshall_samr_SamArray</code> for
-- more information.
--
--@param data     The data being processed.
--@param pos      The position within <code>data</code>.
--@return (pos, result) The new position in <code>data</code>, and a table representing the datatype.
function unmarshall_samr_SamArray_ptr(data, pos)
  local result
  stdnse.debug4("MSRPC: Entering unmarshall_samr_SamArray_ptr()")

  pos, result = unmarshall_ptr(ALL, data, pos, unmarshall_samr_SamArray, {})

  stdnse.debug4("MSRPC: Leaving unmarshall_samr_SamArray_ptr()")
  return pos, result
end

---Unmarshall a samr_DispEntryGeneral struct
--
--<code>
--    typedef struct {
--        uint32    idx;
--        uint32    rid;
--        samr_AcctFlags acct_flags;
--        lsa_String account_name;
--        lsa_String description;
--        lsa_String full_name;
--    } samr_DispEntryGeneral;
--</code>
--
--@param location The part of the pointer wanted, either HEAD (for the data itself), BODY
--                (for nothing, since this isn't a pointer), or ALL (for the data). Generally, unless the
--                referent_id is split from the data (for example, in an array), you will want
--                ALL.
--@param data     The data being processed.
--@param pos      The position within <code>data</code>.
--@param result   This is required when unmarshalling the BODY section, which always comes after
--                unmarshalling the HEAD. It is the result returned for this parameter during the
--                HEAD unmarshall. If the referent_id was '0', then this function doesn't unmarshall
--                anything.
--@return (pos, result) The new position in <code>data</code>, and a table representing the datatype.
local function unmarshall_samr_DispEntryGeneral(location, data, pos, result)
  stdnse.debug4("MSRPC: Entering unmarshall_samr_DispEntryGeneral()")
  if(result == nil) then
    result = {}
  end

  if(location == HEAD or location == ALL) then
    pos, result['idx']          = unmarshall_int32(data, pos)
    pos, result['rid']          = unmarshall_int32(data, pos)
    pos, result['acct_flags']   = unmarshall_samr_AcctFlags(data, pos)
    pos, result['account_name'] = unmarshall_lsa_String_internal(HEAD, data, pos)
    pos, result['description']  = unmarshall_lsa_String_internal(HEAD, data, pos)
    pos, result['full_name']    = unmarshall_lsa_String_internal(HEAD, data, pos)
  end


  if(location == BODY or location == ALL) then
    pos, result['account_name'] = unmarshall_lsa_String_internal(BODY, data, pos, result['account_name'])
    pos, result['description']  = unmarshall_lsa_String_internal(BODY, data, pos, result['description'])
    pos, result['full_name']    = unmarshall_lsa_String_internal(BODY, data, pos, result['full_name'])
  end

  stdnse.debug4("MSRPC: Leaving unmarshall_samr_DispEntryGeneral()")
  return pos, result
end

---Unmarshall a samr_DispInfoGeneral struct
--
--<code>
--    typedef struct {
--        uint32 count;
--        [size_is(count)] samr_DispEntryGeneral *entries;
--    } samr_DispInfoGeneral;
--</code>
--
--@param data     The data being processed.
--@param pos      The position within <code>data</code>.
--@return (pos, result) The new position in <code>data</code>, and a table representing the datatype.
function unmarshall_samr_DispInfoGeneral(data, pos)
  local result = {}
  stdnse.debug4("MSRPC: Entering unmarshall_samr_DispInfoGeneral()")

  pos, result['count']   = unmarshall_int32(data, pos)
  pos, result['entries'] = unmarshall_ptr(ALL, data, pos, unmarshall_array, {result['count'], unmarshall_samr_DispEntryGeneral, {}})

  stdnse.debug4("MSRPC: Leaving unmarshall_samr_DispInfoGeneral()")
  return pos, result
end


---Unmarshall a samr_DispInfo struct
--
--<code>
--    typedef [switch_type(uint16)] union {
--        [case(1)] samr_DispInfoGeneral info1;/* users */
--        [case(2)] samr_DispInfoFull info2; /* trust accounts? */
--        [case(3)] samr_DispInfoFullGroups info3; /* groups */
--        [case(4)] samr_DispInfoAscii info4; /* users */
--        [case(5)] samr_DispInfoAscii info5; /* groups */
--    } samr_DispInfo;
--</code>
--
--@param data     The data being processed.
--@param pos      The position within <code>data</code>.
--@return (pos, result) The new position in <code>data</code>, and a table representing the datatype. It may also return
--                <code>nil</code>, if there was an error.
function unmarshall_samr_DispInfo(data, pos)
  local level
  local result
  stdnse.debug4("MSRPC: Entering unmarshall_samr_DispInfo()")

  pos, level = unmarshall_int16(data, pos)

  if(level == 1) then
    pos, result = unmarshall_samr_DispInfoGeneral(data, pos)
  else
    stdnse.debug1("MSRPC: ERROR: Server returned an unknown level for samr_DispInfo: %d", level)
    pos, result = nil, nil
  end

  stdnse.debug4("MSRPC: Leaving unmarshall_samr_DispInfo()")
  return pos, result
end

---Unmarshall a samr_DomInfo1 struct
--
--<code>
--  typedef struct {
--    uint16 min_password_length;
--    uint16 password_history_length;
--    samr_PasswordProperties password_properties;
--    /* yes, these are signed. They are in negative 100ns */
--    dlong  max_password_age;
--    dlong  min_password_age;
--  } samr_DomInfo1;
--</code>
--
--@param data     The data being processed.
--@param pos      The position within <code>data</code>.
--@return (pos, result) The new position in <code>data</code>, and a table representing the datatype.
function unmarshall_samr_DomInfo1(data, pos)
  local result = {}
  stdnse.debug4("MSRPC: Entering unmarshall_samr_DomInfo1()")

  pos, result['min_password_length']     = unmarshall_int16(data, pos, false)
  pos, result['password_history_length'] = unmarshall_int16(data, pos, false)
  pos, result['password_properties']     = unmarshall_samr_PasswordProperties(data, pos)
  pos, result['max_password_age']        = unmarshall_hyper(data, pos)
  pos, result['min_password_age']        = unmarshall_hyper(data, pos)

  stdnse.debug4("MSRPC: Leaving unmarshall_samr_DomInfo1()")
  return pos, result
end

---Unmarshall a samr_DomInfo8 struct
--
--<code>
--  typedef struct {
--    hyper sequence_num;
--    NTTIME domain_create_time;
--  } samr_DomInfo8;
--</code>
--
--@param data     The data being processed.
--@param pos      The position within <code>data</code>.
--@return (pos, result) The new position in <code>data</code>, and a table representing the datatype.
function unmarshall_samr_DomInfo8(data, pos)
  local result = {}
  stdnse.debug4("MSRPC: Entering unmarshall_samr_DomInfo8()")

  pos, result['sequence_num']       = unmarshall_hyper(data, pos)
  pos, result['domain_create_time'] = unmarshall_NTTIME(data, pos)

  stdnse.debug4("MSRPC: Leaving unmarshall_samr_DomInfo8()")
  return pos, result
end

---Unmarshall a samr_DomInfo12 struct
--
--<code>
--  typedef struct {
--    hyper lockout_duration;
--    hyper lockout_window;
--    uint16 lockout_threshold;
--  } samr_DomInfo12;
--</code>
--
--@param data     The data being processed.
--@param pos      The position within <code>data</code>.
--@return (pos, result) The new position in <code>data</code>, and a table representing the datatype.
function unmarshall_samr_DomInfo12(data, pos)
  local result = {}
  stdnse.debug4("MSRPC: Entering unmarshall_samr_DomInfo12()")

  pos, result['lockout_duration']  = unmarshall_hyper(data, pos)
  pos, result['lockout_window']    = unmarshall_hyper(data, pos)
  pos, result['lockout_threshold'] = unmarshall_int16(data, pos)

  stdnse.debug4("MSRPC: Leaving unmarshall_samr_DomInfo12()")
  return pos, result
end

---Unmarshall a samr_DomainInfo union
--
--<code>
--  typedef [switch_type(uint16)] union {
--    [case(1)] samr_DomInfo1 info1;
--    [case(2)] samr_DomInfo2 info2;
--    [case(3)] samr_DomInfo3 info3;
--    [case(4)] samr_DomInfo4 info4;
--    [case(5)] samr_DomInfo5 info5;
--    [case(6)] samr_DomInfo6 info6;
--    [case(7)] samr_DomInfo7 info7;
--    [case(8)] samr_DomInfo8 info8;
--    [case(9)] samr_DomInfo9 info9;
--    [case(11)] samr_DomInfo11 info11;
--    [case(12)] samr_DomInfo12 info12;
--    [case(13)] samr_DomInfo13 info13;
--  } samr_DomainInfo;
--</code>
--
--@param data     The data being processed.
--@param pos      The position within <code>data</code>.
--@return (pos, result) The new position in <code>data</code>, and a table representing the datatype. May return
--                <code>nil</code> if there was an error.
function unmarshall_samr_DomainInfo(data, pos)
  local level
  local result
  stdnse.debug4("MSRPC: Entering unmarshall_samr_DomainInfo()")

  pos, level = unmarshall_int16(data, pos)

  if(level == 1) then
    pos, result = unmarshall_samr_DomInfo1(data, pos)
  elseif(level == 8) then
    pos, result = unmarshall_samr_DomInfo8(data, pos)
  elseif(level == 12) then
    pos, result = unmarshall_samr_DomInfo12(data, pos)
  else
    stdnse.debug1("MSRPC: ERROR: Server returned an unknown level for samr_DomainInfo: %d", level)
    pos, result = nil, nil
  end

  stdnse.debug4("MSRPC: Leaving unmarshall_samr_DomainInfo()")
  return pos, result
end

---Unmarshall a pointer to a <code>samr_DomainInfo</code>. See <code>unmarshall_samr_DomainInfo</code> for
-- more information.
--
--@param data     The data being processed.
--@param pos      The position within <code>data</code>.
--@return (pos, result) The new position in <code>data</code>, and a table representing the datatype. May return
--                <code>nil</code> if there was an error.
function unmarshall_samr_DomainInfo_ptr(data, pos)
  local result
  stdnse.debug4("MSRPC: Entering unmarshall_samr_DomainInfo_ptr()")

  pos, result = unmarshall_ptr(ALL, data, pos, unmarshall_samr_DomainInfo, {})

  stdnse.debug4("MSRPC: Leaving unmarshall_samr_DomainInfo_ptr()")
  return pos, result
end

---Unmarshall a samr_Ids struct
--
--<code>
--    typedef struct {
--        [range(0,1024)]  uint32 count;
--        [size_is(count)] uint32 *ids;
--    } samr_Ids;
--</code>
--
--@param data     The data being processed.
--@param pos      The position within <code>data</code>.
--@return (pos, result) The new position in <code>data</code>, and a table representing the datatype. May return
--                <code>nil</code> if there was an error.
function unmarshall_samr_Ids(data, pos)
  local array

  pos, array = unmarshall_int32_array_ptr(data, pos)

  return pos, array
end

----------------------------------
--       SVCCTL
-- (dependencies: MISC)
----------------------------------

local svcctl_ControlCode =
{
  SERVICE_CONTROL_CONTINUE       = 0x00000003,
  SERVICE_CONTROL_INTERROGATE    = 0x00000004,
  SERVICE_CONTROL_NETBINDADD     = 0x00000007,
  SERVICE_CONTROL_NETBINDDISABLE = 0x0000000A,
  SERVICE_CONTROL_NETBINDENABLE  = 0x00000009,
  SERVICE_CONTROL_NETBINDREMOVE  = 0x00000008,
  SERVICE_CONTROL_PARAMCHANGE    = 0x00000006,
  SERVICE_CONTROL_PAUSE          = 0x00000002,
  SERVICE_CONTROL_STOP           = 0x00000001,
}
local svcctl_ControlCode_str =
{
  SERVICE_CONTROL_CONTINUE       = "Notifies a paused service that it should resume.",
  SERVICE_CONTROL_INTERROGATE    = "Notifies a service that it should report its current status information to the service control manager.",
  SERVICE_CONTROL_NETBINDADD     = "Notifies a network service that there is a new component for binding. Deprecated.",
  SERVICE_CONTROL_NETBINDDISABLE = "Notifies a network service that one of its bindings has been disabled. Deprecated.",
  SERVICE_CONTROL_NETBINDENABLE  = "Notifies a network service that a disabled binding has been enabled. Deprecated",
  SERVICE_CONTROL_NETBINDREMOVE  = "Notifies a network service that a component for binding has been removed. Deprecated",
  SERVICE_CONTROL_PARAMCHANGE    = "Notifies a service that its startup parameters have changed.",
  SERVICE_CONTROL_PAUSE          = "Notifies a service that it should pause.",
  SERVICE_CONTROL_STOP           = "Notifies a service that it should stop."
}


---Marshall a <code>svcctl_ControlCode</code>. This datatype is tied to the table above with that
-- name.
--
--@param flags The value to marshall, as a string
--@return The marshalled integer representing the given value, or <code>nil</code> if it wasn't
--        found.
function marshall_svcctl_ControlCode(flags)
  local result
  stdnse.debug4("MSRPC: Entering marshall_svcctl_ControlCode()")

  result = marshall_Enum32(flags, svcctl_ControlCode)

  stdnse.debug4("MSRPC: Leaving marshall_svcctl_ControlCode()")
  return result
end

---Unmarshall a <code>svcctl_ControlCode</code>. This datatype is tied to the table with that name.
--
--@param data The data packet.
--@param pos  The position within the data.
--@return (pos, str) The new position, and the string representing the datatype.
function unmarshall_svcctl_ControlCode(data, pos)
  local str
  stdnse.debug4("MSRPC: Entering unmarshall_svcctl_ControlCode()")

  pos, str = unmarshall_Enum32_array(data, pos, svcctl_ControlCode)

  stdnse.debug4("MSRPC: Leaving unmarshall_svcctl_ControlCode()")
  return pos, str
end

---Convert a <code>svcctl_ControlCode</code> value to a string that can be shown to the user. This is
-- based on the <code>_str</code> table.
--
--@param val The string value (returned by the <code>unmarshall_</code> function) to convert.
--@return A string suitable for displaying to the user, or <code>nil</code> if it wasn't found.
function svcctl_ControlCode_tostr(val)
  local result
  stdnse.debug4("MSRPC: Entering svcctl_ControlCode_tostr()")

  result = svcctl_ControlCode_str[val]

  stdnse.debug4("MSRPC: Leaving svcctl_ControlCode_tostr()")
  return result
end

local svcctl_Type =
{
  SERVICE_TYPE_KERNEL_DRIVER       = 0x01,
  SERVICE_TYPE_FS_DRIVER           = 0x02,
  SERVICE_TYPE_ADAPTER             = 0x04,
  SERVICE_TYPE_RECOGNIZER_DRIVER   = 0x08,
  SERVICE_TYPE_DRIVER              = 0x0B,
  SERVICE_TYPE_WIN32_OWN_PROCESS   = 0x10,
  SERVICE_TYPE_WIN32_SHARE_PROCESS = 0x20,
  SERVICE_TYPE_WIN32               = 0x30
}

---Marshall a <code>svcctl_Type</code>. This datatype is tied to the table above with that
-- name.
--
--@param flags The value to marshall, as a string
--@return The marshalled integer representing the given value, or <code>nil</code> if it wasn't
--        found.
function marshall_svcctl_Type(flags)
  local result
  stdnse.debug4("MSRPC: Entering marshall_svcctl_Type()")

  result = marshall_Enum32(flags, svcctl_Type)

  stdnse.debug4("MSRPC: Leaving marshall_svcctl_Type()")
  return result
end

---Unmarshall a <code>svcctl_Type</code>. This datatype is tied to the table with that name.
--
--@param data The data packet.
--@param pos  The position within the data.
--@return (pos, str) The new position, and the string representing the datatype.
function unmarshall_svcctl_Type(data, pos)
  local str
  stdnse.debug4("MSRPC: Entering unmarshall_svcctl_Type()")

  pos, str = unmarshall_Enum32_array(data, pos, svcctl_Type)

  stdnse.debug4("MSRPC: Leaving unmarshall_svcctl_Type()")
  return pos, str
end

--[[Convert a <code>svcctl_Type</code> value to a string that can be shown to the user. This is
-- based on the <code>_str</code> table.
--
--@param val The string value (returned by the <code>unmarshall_</code> function) to convert.
--@return A string suitable for displaying to the user, or <code>nil</code> if it wasn't found.
function svcctl_Type_tostr(val)
  local result
  stdnse.debug4("MSRPC: Entering svcctl_Type_tostr()")

  result = svcctl_Type_str[val]

  stdnse.debug4("MSRPC: Leaving svcctl_Type_tostr()")
  return result
end]]--



local svcctl_State =
{
  SERVICE_STOPPED          = 0x01,
  SERVICE_START_PENDING    = 0x02,
  SERVICE_STOP_PENDING     = 0x03,
  SERVICE_RUNNING          = 0x04,
  SERVICE_CONTINUE_PENDING = 0x05,
  SERVICE_PAUSE_PENDING    = 0x06,
  SERVICE_PAUSED           = 0x07,
}

---Marshall a <code>svcctl_State</code>. This datatype is tied to the table above with that
-- name.
--
--@param flags The value to marshall, as a string
--@return The marshalled integer representing the given value, or <code>nil</code> if it wasn't
--        found.
function marshall_svcctl_State(flags)
  local result
  stdnse.debug4("MSRPC: Entering marshall_svcctl_State()")

  result = marshall_Enum32(flags, svcctl_State)

  stdnse.debug4("MSRPC: Leaving marshall_svcctl_State()")
  return result
end

---Unmarshall a <code>svcctl_State</code>. This datatype is tied to the table with that name.
--
--@param data The data packet.
--@param pos  The position within the data.
--@return (pos, str) The new position, and the string representing the datatype.
function unmarshall_svcctl_State(data, pos)
  local str
  stdnse.debug4("MSRPC: Entering unmarshall_svcctl_State()")

  pos, str = unmarshall_Enum32_array(data, pos, svcctl_State)

  stdnse.debug4("MSRPC: Leaving unmarshall_svcctl_State()")
  return pos, str
end

--[[Convert a <code>svcctl_State</code> value to a string that can be shown to the user. This is
-- based on the <code>_str</code> table.
--
--@param val The string value (returned by the <code>unmarshall_</code> function) to convert.
--@return A string suitable for displaying to the user, or <code>nil</code> if it wasn't found.
function svcctl_State_tostr(val)
  local result
  stdnse.debug4("MSRPC: Entering svcctl_State_tostr()")

  result = svcctl_State_str[val]

  stdnse.debug4("MSRPC: Leaving svcctl_State_tostr()")
  return result
end]]--


---Unmarshall a SERVICE_STATUS struct, converting it to a table.
--
-- The structure is as follows:
--
-- <code>
--    typedef struct {
--        uint32 type;
--        uint32 state;
--        uint32 controls_accepted;
--        WERROR win32_exit_code;
--        uint32 service_exit_code;
--        uint32 check_point;
--        uint32 wait_hint;
--    } SERVICE_STATUS;
-- </code>
--
--@param data The data packet.
--@param pos  The position within the data.
--@return (pos, table) The new position, and the table of values.
function unmarshall_SERVICE_STATUS(data, pos)
  local result = {}

  pos, result['type']              = unmarshall_svcctl_Type(data, pos)
  pos, result['state']             = unmarshall_svcctl_State(data, pos)
  pos, result['controls_accepted'] = unmarshall_svcctl_ControlCode(data, pos)
  pos, result['win32_exit_code']   = unmarshall_int32(data, pos)
  pos, result['service_exit_code'] = unmarshall_int32(data, pos)
  pos, result['check_point']       = unmarshall_int32(data, pos)
  pos, result['wait_hint']         = unmarshall_int32(data, pos)

  return pos, result
end


--- Unmarshalls a null-terminated Unicode string (LPTSTR datatype)
-- @param w_str     The data being processed
-- @param startpos  The current position within the data
-- @return The new position
-- @return The unmarshalled string
function unmarshall_lptstr(w_str, startpos)

  local _
  local endpos = startpos

  repeat
    _, endpos = w_str:find("\0\0", endpos, true)
    if not endpos then
      return
    end
  until endpos % 2 == 0

  return endpos + 1, w_str:sub(startpos, endpos)

end

local atsvc_DaysOfMonth =
{
  First           =       0x00000001,
  Second          =       0x00000002,
  Third           =       0x00000004,
  Fourth          =       0x00000008,
  Fifth           =       0x00000010,
  Sixth           =       0x00000020,
  Seventh         =       0x00000040,
  Eighth          =       0x00000080,
  Ninth           =       0x00000100,
  Tenth           =       0x00000200,
  Eleventh        =       0x00000400,
  Twelfth         =       0x00000800,
  Thirteenth      =       0x00001000,
  Fourteenth      =       0x00002000,
  Fifteenth       =       0x00004000,
  Sixteenth       =       0x00008000,
  Seventeenth     =       0x00010000,
  Eighteenth      =       0x00020000,
  Ninteenth       =       0x00040000,
  Twentieth       =       0x00080000,
  Twentyfirst     =       0x00100000,
  Twentysecond    =       0x00200000,
  Twentythird     =       0x00400000,
  Twentyfourth    =       0x00800000,
  Twentyfifth     =       0x01000000,
  Twentysixth     =       0x02000000,
  Twentyseventh   =       0x04000000,
  Twentyeighth    =       0x08000000,
  Twentyninth     =       0x10000000,
  Thirtieth       =       0x20000000,
  Thirtyfirst     =       0x40000000
}

---Marshall a <code>atsvc_DaysOfMonth</code>. This datatype is tied to the table above with that
-- name.
--
--@param flags The value to marshall, as a string
--@return The marshalled integer representing the given value, or <code>nil</code> if it wasn't
--        found.
function marshall_atsvc_DaysOfMonth(flags)
  local result
  stdnse.debug4("MSRPC: Entering marshall_atsvc_DaysOfMonth()")

  result = marshall_Enum32(flags, atsvc_DaysOfMonth)

  stdnse.debug4("MSRPC: Leaving marshall_atsvc_DaysOfMonth()")
  return result
end


local atsvc_Flags =
{
  JOB_RUN_PERIODICALLY    = 0x01,
  JOB_EXEC_ERROR          = 0x02,
  JOB_RUNS_TODAY          = 0x04,
  JOB_ADD_CURRENT_DATE    = 0x08,
  JOB_NONINTERACTIVE      = 0x10
}
---Marshall a <code>atsvc_Flags</code>. This datatype is tied to the table above with that
-- name.
--
--@param flags The value to marshall, as a string
--@return The marshalled integer representing the given value, or <code>nil</code> if it wasn't
--        found.
function marshall_atsvc_Flags(flags)
  local result
  stdnse.debug4("MSRPC: Entering marshall_atsvc_Flags()")

  result = marshall_Enum8(flags, atsvc_Flags, false)

  stdnse.debug4("MSRPC: Leaving marshall_atsvc_Flags()")
  return result
end


local atsvc_DaysOfWeek =
{
  DAYSOFWEEK_MONDAY    = 0x01,
  DAYSOFWEEK_TUESDAY   = 0x02,
  DAYSOFWEEK_WEDNESDAY = 0x04,
  DAYSOFWEEK_THURSDAY  = 0x08,
  DAYSOFWEEK_FRIDAY    = 0x10,
  DAYSOFWEEK_SATURDAY  = 0x20,
  DAYSOFWEEK_SUNDAY    = 0x40
}
---Marshall a <code>atsvc_DaysOfWeek</code>. This datatype is tied to the table above with that
-- name.
--
--@param flags The value to marshall, as a string
--@return The marshalled integer representing the given value, or <code>nil</code> if it wasn't
--        found.
function marshall_atsvc_DaysOfWeek(flags)
  local result
  stdnse.debug4("MSRPC: Entering marshall_atsvc_DaysOfWeek()")

  result = marshall_Enum8(flags, atsvc_DaysOfWeek, false)

  stdnse.debug4("MSRPC: Leaving marshall_atsvc_DaysOfWeek()")
  return result
end

---Marshall a JobInfo struct.
--
--The structure is as follows:
--
--<code>
--    typedef struct {
--        uint32 job_time;
--        atsvc_DaysOfMonth days_of_month;
--        atsvc_DaysOfWeek days_of_week;
--        atsvc_Flags flags;
--        [string,charset(UTF16)] uint16 *command;
--    } atsvc_JobInfo;
--</code>
--
--@param command The command to run. This has to be just the command, no parameters; if a
--               program requires parameters, then the best way to run it is through a batch
--               file.
--@param time The time at which to run the job, in milliseconds from midnight.
function marshall_atsvc_JobInfo(command, time)
  local result = marshall_int32(time)                       -- Job time
  .. marshall_int32(0)                          -- Day of month
  .. marshall_int8(0, false)                    -- Day of week
  .. marshall_atsvc_Flags("JOB_NONINTERACTIVE") -- Flags
  .. marshall_int16(0, false)                   -- Padding
  .. marshall_unicode_ptr(command, true)        -- Command

  return result
end




return _ENV;<|MERGE_RESOLUTION|>--- conflicted
+++ resolved
@@ -314,14 +314,7 @@
   end
   -- If we're unmarshalling the header, then pull off a referent_id.
   if(location == HEAD or location == ALL) then
-<<<<<<< HEAD
-
-    -- Make sure pos is defined before doing arithmetics
-    if (pos == nil) then pos = 1 end
-
-=======
     pos = pos or 1
->>>>>>> ef2825b3
     if #data - pos + 1 < 4 then
       stdnse.debug1("MSRPC: ERROR: Ran off the end of a packet in unmarshall_ptr(). Please report!")
       return pos, nil
@@ -855,14 +848,7 @@
 --@return (pos, int32) The new position, and the value.
 function unmarshall_int32(data, pos)
   local value
-
-<<<<<<< HEAD
-  -- Make sure pos is defined before doing arithmetics
-  if (pos == nil) then pos = 1 end
-
-=======
   pos = pos or 1
->>>>>>> ef2825b3
   if #data - pos + 1 < 4 then
     stdnse.debug1("MSRPC: ERROR: Ran off the end of a packet in unmarshall_int32(). Please report!")
     return pos, nil
