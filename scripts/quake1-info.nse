--- conflicted
+++ resolved
@@ -1,8 +1,3 @@
-<<<<<<< HEAD
-local bit = require "bit"
-=======
-local bin = require "bin"
->>>>>>> cc644955
 local comm = require "comm"
 local nmap = require "nmap"
 local stdnse = require "stdnse"
