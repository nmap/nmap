--- conflicted
+++ resolved
@@ -126,11 +126,7 @@
 
         -- skip null byte, type, class, ttl, dlen
         index = index + 1 + 2 + 2 + 4 + 2
-<<<<<<< HEAD
-        index, response.address = string.unpack("<I4", llmnr, index)
-=======
-        index, response.address = bin.unpack(">I", llmnr, index)
->>>>>>> cc644955
+        index, response.address = string.unpack(">I4", llmnr, index)
         response.address = ipOps.fromdword(response.address)
         table.insert(result, response)
       else
