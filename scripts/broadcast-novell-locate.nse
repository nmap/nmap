--- conflicted
+++ resolved
@@ -55,11 +55,7 @@
   for _, attr in ipairs(attribs) do
     local addr = attr:match("^%d*%-%d*%-%d*%-(........)")
     if ( addr ) then
-<<<<<<< HEAD
-      local pos, dw_addr = bin.unpack( "<I", stdnse.fromhex( addr) )
-=======
       local pos, dw_addr = bin.unpack( ">I", bin.pack("H", addr) )
->>>>>>> 772bd8d8
       local ip = ipOps.fromdword(dw_addr)
 
       if ( not(ips[ip]) ) then
