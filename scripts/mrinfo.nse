local nmap = require "nmap"
local packet = require "packet"
local ipOps = require "ipOps"
local stdnse = require "stdnse"
local string = require "string"
local target = require "target"
local table = require "table"


description = [[
Queries targets for multicast routing information.

This works by sending a DVMRP Ask Neighbors 2 request to the target and
listening for DVMRP Neighbors 2 responses that are sent back and which contain
local addresses and the multicast neighbors on each interface of the target. If
no specific target is specified, the request will be sent to the 224.0.0.1 All
Hosts multicast address.

This script is similar somehow to the mrinfo utility included with Windows and
Cisco IOS.
]]

---
-- @args mrinfo.target Host to which the request is sent. If not set, the
-- request will be sent to <code>224.0.0.1</code>.
--
-- @args mrinfo.timeout Time to wait for responses.
-- Defaults to <code>5s</code>.
--
--@usage
-- nmap --script mrinfo
-- nmap --script mrinfo -e eth1
-- nmap --script mrinfo --script-args 'mrinfo.target=172.16.0.4'
--
--@output
-- Pre-scan script results:
-- | mrinfo:
-- |   Source: 224.0.0.1
-- |     Version 12.4
-- |     Local address: 172.16.0.2
-- |       Neighbor: 172.16.0.4
-- |       Neighbor: 172.16.0.3
-- |     Local address: 172.17.0.1
-- |       Neighbor: 172.17.0.2
-- |     Local address: 172.18.0.1
-- |       Neighbor: 172.18.0.2
-- |   Source: 224.0.0.1
-- |     Version 12.4
-- |     Local address: 172.16.0.4
-- |       Neighbor: 172.16.0.3
-- |       Neighbor: 172.16.0.2
-- |     Local address: 172.17.0.2
-- |       Neighbor: 172.17.0.1
-- |   Source: 224.0.0.1
-- |     Version 12.4
-- |     Local address: 172.16.0.3
-- |       Neighbor: 172.16.0.4
-- |       Neighbor: 172.16.0.2
-- |     Local address: 172.18.0.2
-- |       Neighbor: 172.18.0.1
-- |_  Use the newtargets script-arg to add the responses as targets
--


author = "Hani Benhabiles"

license = "Same as Nmap--See https://nmap.org/book/man-legal.html"

categories = {"discovery", "safe", "broadcast"}


prerule = function()
  if nmap.address_family() ~= 'inet' then
    stdnse.verbose1("is IPv4 only.")
    return false
  end
  if not nmap.is_privileged() then
    stdnse.verbose1("not running for lack of privileges.")
    return false
  end
  return true
end

-- Parses a DVMRP Ask Neighbor 2 raw data and returns
-- a structured response.
-- @param data raw data.
local mrinfoParse = function(data)
  local index, address, neighbor
  local response = {}

  -- first byte should be IGMP type == 0x13 (DVMRP)
  if data:byte(1) ~= 0x13 then return end

  -- DVMRP Code
  index, response.code = string.unpack(">B", data, 2)
  -- Checksum
  index, response.checksum = string.unpack(">I2", data, index)
  -- Capabilities (Skip one reserved byte)
  index, response.capabilities = string.unpack(">B", data, index + 1)
  -- Major and minor version
  index, response.minver = string.unpack(">B", data, index)
  index, response.majver = string.unpack(">B", data, index)
  response.addresses = {}
  -- Iterate over target local addresses (interfaces)
  while index < #data do
    if data:byte(index) == 0x00 then break end
    address = {}
    -- Local address
<<<<<<< HEAD
    index, address.ip = string.unpack("<I", data, index)
=======
    index, address.ip = bin.unpack(">I", data, index)
>>>>>>> cc644955
    address.ip = ipOps.fromdword(address.ip)
    -- Link metric
    index, address.metric = string.unpack(">B", data, index)
    -- Threshold
    index, address.threshold= string.unpack(">B", data, index)
    -- Flags
    index, address.flags = string.unpack(">B", data, index)
    -- Number of neighbors
    index, address.ncount = string.unpack(">B", data, index)

    address.neighbors = {}
    -- Iterate over neighbors
    for i = 1, address.ncount do
<<<<<<< HEAD
      index, neighbor = string.unpack("<I4", data, index)
=======
      index, neighbor = bin.unpack(">I", data, index)
>>>>>>> cc644955
      table.insert(address.neighbors, ipOps.fromdword(neighbor))
    end
    table.insert(response.addresses, address)
  end
  return response
end

-- Listens for DVMRP Ask Neighbors 2 responses
--@param interface Network interface to listen on.
--@param timeout Time to listen for a response.
--@param responses table to insert responses into.
local mrinfoListen = function(interface, timeout, responses)
  local condvar = nmap.condvar(responses)
  local start = nmap.clock_ms()
  local listener = nmap.new_socket()
  local p, mrinfo_raw, status, l3data, response, _

  -- IGMP packets that are sent to our host
  local filter = 'ip proto 2 and dst host ' .. interface.address
  listener:set_timeout(100)
  listener:pcap_open(interface.device, 1024, true, filter)

  while (nmap.clock_ms() - start) < timeout do
    status, _, _, l3data = listener:pcap_receive()
    if status then
      p = packet.Packet:new(l3data, #l3data)
      mrinfo_raw = string.sub(l3data, p.ip_hl*4 + 1)
      if p then
        -- Check that IGMP Type == DVMRP (0x13) and DVMRP code == Neighbor 2 (0x06)
        if mrinfo_raw:byte(1) == 0x13 and mrinfo_raw:byte(2) == 0x06 then
          response = mrinfoParse(mrinfo_raw)
          if response then
            response.srcip = p.ip_src
            table.insert(responses, response)
          end
        end
      end
    end
  end
  condvar("signal")
end

-- Function that generates a raw DVMRP Ask Neighbors 2 request.
local mrinfoRaw = function()
  local mrinfo_raw = string.pack(">B B I2 I2 B B",
    0x13, -- Type: DVMRP
    0x05, -- Code: Ask Neighbor v2
    0x0000, -- Checksum: Calculated later
    0x000a, -- Reserved
    -- Version == Cisco IOS 12.4
    0x04, -- Minor version: 4
    0x0c) -- Major version: 12

  -- Calculate checksum
  mrinfo_raw = mrinfo_raw:sub(1,2) .. string.pack(">I2", packet.in_cksum(mrinfo_raw)) .. mrinfo_raw:sub(5)

  return mrinfo_raw
end

-- Function that sends a DVMRP query.
--@param interface Network interface to use.
--@param dstip Destination IP to send to.
local mrinfoQuery = function(interface, dstip)
  local mrinfo_packet, sock, eth_hdr
  local srcip = interface.address

  local mrinfo_raw = mrinfoRaw()
  local ip_raw = stdnse.fromhex(45c00040ed780000400218bc0a00c8750a00c86b") .. mrinfo_raw
  mrinfo_packet = packet.Packet:new(ip_raw, ip_raw:len())
  mrinfo_packet:ip_set_bin_src(ipOps.ip_to_str(srcip))
  mrinfo_packet:ip_set_bin_dst(ipOps.ip_to_str(dstip))
  mrinfo_packet:ip_set_len(ip_raw:len())
  if dstip == "224.0.0.1" then
    -- Doesn't affect results, but we should respect RFC 3171 :)
    mrinfo_packet:ip_set_ttl(1)
  end
  mrinfo_packet:ip_count_checksum()

  sock = nmap.new_dnet()
  if dstip == "224.0.0.1" then
    sock:ethernet_open(interface.device)
    -- Ethernet IPv4 multicast, our ethernet address and packet type IP
    eth_hdr = string.pack("HAH", "01 00 5e 00 00 01", interface.mac, "08 00")
    sock:ethernet_send(eth_hdr .. mrinfo_packet.buf)
    sock:ethernet_close()
  else
    sock:ip_open()
    sock:ip_send(mrinfo_packet.buf, dstip)
    sock:ip_close()
  end
end

-- Returns the network interface used to send packets to a target host.
--@param target host to which the interface is used.
--@return interface Network interface used for target host.
local getInterface = function(target)
  -- First, create dummy UDP connection to get interface
  local sock = nmap.new_socket()
  local status, err = sock:connect(target, "12345", "udp")
  if not status then
    stdnse.verbose1("%s", err)
    return
  end
  local status, address, _, _, _ = sock:get_info()
  if not status then
    stdnse.verbose1("%s", err)
    return
  end
  for _, interface in pairs(nmap.list_interfaces()) do
    if interface.address == address then
      return interface
    end
  end
end

action = function()
  local timeout = stdnse.parse_timespec(stdnse.get_script_args(SCRIPT_NAME .. ".timeout"))
  timeout = (timeout or 5) * 1000
  local target = stdnse.get_script_args(SCRIPT_NAME .. ".target") or "224.0.0.1"
  local responses = {}
  local interface, result

  interface = nmap.get_interface()
  if interface then
    interface = nmap.get_interface_info(interface)
  else
    interface = getInterface(target)
  end
  if not interface then
    return stdnse.format_output(false, ("Couldn't get interface for %s"):format(target))
  end

  stdnse.debug1("will send to %s via %s interface.", target, interface.shortname)

  -- Thread that listens for responses
  stdnse.new_thread(mrinfoListen, interface, timeout, responses)

  -- Send request after small wait to let Listener start
  stdnse.sleep(0.1)
  mrinfoQuery(interface, target)
  local condvar = nmap.condvar(responses)
  condvar("wait")

  if #responses > 0 then
    local output, ifoutput = {}
    for _, response in pairs(responses) do
      result = {}
      result.name = "Source: " .. response.srcip
      table.insert(result, ("Version %s.%s"):format(response.majver, response.minver))
      for _, address in pairs(response.addresses) do
        ifoutput = {}
        ifoutput.name = "Local address: " .. address.ip
        for _, neighbor in pairs(address.neighbors) do
          if target.ALLOW_NEW_TARGETS then target.add(neighbor) end
          table.insert(ifoutput, "Neighbor: " .. neighbor)
        end
        table.insert(result, ifoutput)
      end
      table.insert(output, result)
    end
    if not target.ALLOW_NEW_TARGETS then
      table.insert(output,"Use the newtargets script-arg to add the results as targets")
    end
    return stdnse.format_output(true, output)
  end
end<|MERGE_RESOLUTION|>--- conflicted
+++ resolved
@@ -106,11 +106,7 @@
     if data:byte(index) == 0x00 then break end
     address = {}
     -- Local address
-<<<<<<< HEAD
-    index, address.ip = string.unpack("<I", data, index)
-=======
-    index, address.ip = bin.unpack(">I", data, index)
->>>>>>> cc644955
+    index, address.ip = string.unpack(">I4", data, index)
     address.ip = ipOps.fromdword(address.ip)
     -- Link metric
     index, address.metric = string.unpack(">B", data, index)
@@ -124,11 +120,7 @@
     address.neighbors = {}
     -- Iterate over neighbors
     for i = 1, address.ncount do
-<<<<<<< HEAD
-      index, neighbor = string.unpack("<I4", data, index)
-=======
-      index, neighbor = bin.unpack(">I", data, index)
->>>>>>> cc644955
+      index, neighbor = string.unpack(">I4", data, index)
       table.insert(address.neighbors, ipOps.fromdword(neighbor))
     end
     table.insert(response.addresses, address)
