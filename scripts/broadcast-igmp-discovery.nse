--- conflicted
+++ resolved
@@ -119,11 +119,7 @@
     -- Checksum
     index, response.checksum = string.unpack(">I2", data, index)
     -- Multicast group
-<<<<<<< HEAD
-    index, response.group = string.unpack("<I4", data, index)
-=======
-    index, response.group = bin.unpack(">I", data, index)
->>>>>>> cc644955
+    index, response.group = bin.unpack("<I4", data, index)
     response.group = ipOps.fromdword(response.group)
     return response
   elseif response.type == 0x22 and #data >= 12 then
@@ -143,22 +139,13 @@
       -- Auxiliary data length in the group record (in 32bits units)
       index, group.auxdlen = string.unpack(">B", data, index)
       -- Number of source addresses
-<<<<<<< HEAD
       index, group.nsrc = string.unpack(">I2", data, index)
-      index, group.address = string.unpack("<I4", data, index)
-=======
-      index, group.nsrc = bin.unpack(">S", data, index)
-      index, group.address = bin.unpack(">I", data, index)
->>>>>>> cc644955
+      index, group.address = string.unpack(">I4", data, index)
       group.address = ipOps.fromdword(group.address)
       group.src = {}
       if group.nsrc > 0 then
         for i=1,group.nsrc do
-<<<<<<< HEAD
-          index, source = string.unpack("<I4", data, index)
-=======
-          index, source = bin.unpack(">I", data, index)
->>>>>>> cc644955
+          index, source = string.unpack(">I4", data, index)
           table.insert(group.src, ipOps.fromdword(source))
         end
       end
