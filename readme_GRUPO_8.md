<<<<<<< HEAD

***
## FUNCIONES
Nmap es una herramienta versátil que se utiliza en diversas situaciones, entre las
que destacan:
* Descubrimiento de Redes
* Escaneo de puertos
* Auditoría de seguridad
* Inventario de Red
* Pentesting
* Monitoreo de Red
## CARACTERÍSTICAS
* Escaneo de Puertos: Soporta múltiples técnicas de escaneo (TCP, UDP, SYN,
ACK, etc.).
* Detección de Sistemas Operativos: Utiliza técnicas de "fingerprinting"para
* Identificar el sistema operativo de un dispositivo.
* Compatibilidad Multiplataforma: Funciona en Windows, Linux, macOS y otros
sistemas operativos.
=======
# **HERRAMIENTA NMAP**
***
---
## JUSTIFICACIÓN 
***
---
![NMAP](https://www.google.com/url?sa=i&url=https%3A%2F%2Fes.wikipedia.org%2Fwiki%2FNmap&psig=AOvVaw2gmoM2LFDTof53gYrcpBah&ust=1742270588744000&source=images&cd=vfe&opi=89978449&ved=0CBQQjRxqFwoTCPD8g-2dkIwDFQAAAAAdAAAAABAE)

Como grupo, hemos seleccionado el repositorio de Nmap para nuestro trabajo debido
a su amplia adopción, utilidad técnica y relevancia en el campo de la ciberseguridad.
A continuación, detallamos varias características:

### Popularidad y  uso extendido 
Nmap es una de las herramientas más utilizadas en el mundo de la ciberseguridad y
la administración de redes. Según estadísticas, más del 70 % de las empresas Fortune
500 lo han empleado en algún momento para auditorías de seguridad y escaneos de
red. Su popularidad lo convierte en un estándar de facto en la industria.

### Versatilidad y Potencia 
Nmap ofrece una amplia gama de funcionalidades, desde
el descubrimiento de dispositivos en una red hasta la detección de vulnerabilidades.
Su capacidad para realizar escaneos de puertos, identificar sistemas operativos y
ejecutar scripts personalizados lo hace indispensable para profesionales de seguridad.

### Código Abierto y Comunidad Activa
Al ser una herramienta de código abierto, Nmap cuenta con una comunidad global
de desarrolladores y usuarios que contribuyen a su mejora continua. Esto garantiza
que la herramienta esté siempre actualizada y adaptada a las necesidades actuales
de seguridad.

### Relevancia en el Ámbito de la Ciberseguridad
Nmap es ampliamente utilizado por equipos de pentesting, analistas de seguridad
y administradores de redes. Su capacidad para identificar vulnerabilidades y confi-
guraciones incorrectas lo convierte en una herramienta clave para proteger infraes-
tructuras críticas.

## Impacto en la Industria
Muchas empresas líderes en tecnología, como Google, Microsoft y Amazon, utilizan
Nmap para realizar auditorías internas y garantizar la seguridad de sus redes. Esto
demuestra su confiabilidad y eficacia en entornos profesionales.
>>>>>>> b50507cc
<|MERGE_RESOLUTION|>--- conflicted
+++ resolved
@@ -1,4 +1,3 @@
-<<<<<<< HEAD
 
 ***
 ## FUNCIONES
@@ -17,7 +16,7 @@
 * Identificar el sistema operativo de un dispositivo.
 * Compatibilidad Multiplataforma: Funciona en Windows, Linux, macOS y otros
 sistemas operativos.
-=======
+
 # **HERRAMIENTA NMAP**
 ***
 ---
@@ -58,4 +57,3 @@
 Muchas empresas líderes en tecnología, como Google, Microsoft y Amazon, utilizan
 Nmap para realizar auditorías internas y garantizar la seguridad de sus redes. Esto
 demuestra su confiabilidad y eficacia en entornos profesionales.
->>>>>>> b50507cc
