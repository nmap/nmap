--- conflicted
+++ resolved
@@ -1,8 +1,4 @@
-<<<<<<< HEAD
 
-
-=======
->>>>>>> 3d1a7abc
 # **HERRAMIENTA NMAP**
 ***
 ---
@@ -39,13 +35,11 @@
 ## Impacto en la Industria
 Muchas empresas líderes en tecnología, como Google, Microsoft y Amazon, utilizan
 Nmap para realizar auditorías internas y garantizar la seguridad de sus redes. Esto
-<<<<<<< HEAD
 demuestra su confiabilidad y eficacia en entornos profesionales.
+
 
 ## Definición
 ![NMAP.ORG](https://github.com/blackground-1/nmap/blob/JOSE_ROMERO/IMAGENES_G8/NMAP.png?raw=true)
 
 Nmap (Network Mapper) es una herramienta de código abierto utilizada para el descubrimiento de redes y la auditoría de seguridad. Fue diseñado para escanear redes, identificar dispositivos conectados, detectar puertos abiertos, servicios en ejecución y vulnerabilidades potenciales. Es una herramienta esencial para profesionales de ciberseguridad, administradores de redes y pentesters.
-=======
-demuestra su confiabilidad y eficacia en entornos profesionales.
->>>>>>> 3d1a7abc
+
