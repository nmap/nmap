--- conflicted
+++ resolved
@@ -1,11 +1,10 @@
-<<<<<<< HEAD
-  
+
 
 ## Definición
 ![NMAP.ORG](https://github.com/blackground-1/nmap/blob/JOSE_ROMERO/IMAGENES_G8/NMAP.png?raw=true)
 
 Nmap (Network Mapper) es una herramienta de código abierto utilizada para el descubrimiento de redes y la auditoría de seguridad. Fue diseñado para escanear redes, identificar dispositivos conectados, detectar puertos abiertos, servicios en ejecución y vulnerabilidades potenciales. Es una herramienta esencial para profesionales de ciberseguridad, administradores de redes y pentesters.
-=======
+
 # **HERRAMIENTA NMAP**
 ***
 ---
@@ -46,4 +45,3 @@
 Muchas empresas líderes en tecnología, como Google, Microsoft y Amazon, utilizan
 Nmap para realizar auditorías internas y garantizar la seguridad de sus redes. Esto
 demuestra su confiabilidad y eficacia en entornos profesionales.
->>>>>>> b50507cc
