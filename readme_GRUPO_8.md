
# **HERRAMIENTA NMAP**
***
<<<<<<< HEAD
## FUNCIONES
Nmap es una herramienta versátil que se utiliza en diversas situaciones, entre las
que destacan:
* Descubrimiento de Redes
* Escaneo de puertos
* Auditoría de seguridad
* Inventario de Red
* Pentesting
* Monitoreo de Red
## CARACTERÍSTICAS
+ Escaneo de Puertos: Soporta múltiples técnicas de escaneo (TCP, UDP, SYN,
ACK, etc.).
+ Detección de Sistemas Operativos: Utiliza técnicas de "fingerprinting"para
+ Identificar el sistema operativo de un dispositivo.
+ Compatibilidad Multiplataforma: Funciona en Windows, Linux, macOS y otros
sistemas operativos.
=======
---
## JUSTIFICACIÓN 
***
Como grupo, hemos seleccionado el repositorio de Nmap para nuestro trabajo debido
a su amplia adopción, utilidad técnica y relevancia en el campo de la ciberseguridad.
A continuación, detallamos varias características:

### Popularidad y  uso extendido 
Nmap es una de las herramientas más utilizadas en el mundo de la ciberseguridad y
la administración de redes. Según estadísticas, más del 70 % de las empresas Fortune
500 lo han empleado en algún momento para auditorías de seguridad y escaneos de
red. Su popularidad lo convierte en un estándar de facto en la industria.

### Versatilidad y Potencia 
Nmap ofrece una amplia gama de funcionalidades, desde
el descubrimiento de dispositivos en una red hasta la detección de vulnerabilidades.
Su capacidad para realizar escaneos de puertos, identificar sistemas operativos y
ejecutar scripts personalizados lo hace indispensable para profesionales de seguridad.

### Código Abierto y Comunidad Activa
Al ser una herramienta de código abierto, Nmap cuenta con una comunidad global
de desarrolladores y usuarios que contribuyen a su mejora continua. Esto garantiza
que la herramienta esté siempre actualizada y adaptada a las necesidades actuales
de seguridad.

### Relevancia en el Ámbito de la Ciberseguridad
Nmap es ampliamente utilizado por equipos de pentesting, analistas de seguridad
y administradores de redes. Su capacidad para identificar vulnerabilidades y confi-
guraciones incorrectas lo convierte en una herramienta clave para proteger infraes-
tructuras críticas.

## Impacto en la Industria
Muchas empresas líderes en tecnología, como Google, Microsoft y Amazon, utilizan
Nmap para realizar auditorías internas y garantizar la seguridad de sus redes. Esto
demuestra su confiabilidad y eficacia en entornos profesionales.


## Definición
![NMAP.ORG](https://github.com/blackground-1/nmap/blob/JOSE_ROMERO/IMAGENES_G8/NMAP.png?raw=true)

Nmap (Network Mapper) es una herramienta de código abierto utilizada para el descubrimiento de redes y la auditoría de seguridad. Fue diseñado para escanear redes, identificar dispositivos conectados, detectar puertos abiertos, servicios en ejecución y vulnerabilidades potenciales. Es una herramienta esencial para profesionales de ciberseguridad, administradores de redes y pentesters.

>>>>>>> b42892c7
<|MERGE_RESOLUTION|>--- conflicted
+++ resolved
@@ -1,24 +1,7 @@
 
 # **HERRAMIENTA NMAP**
 ***
-<<<<<<< HEAD
-## FUNCIONES
-Nmap es una herramienta versátil que se utiliza en diversas situaciones, entre las
-que destacan:
-* Descubrimiento de Redes
-* Escaneo de puertos
-* Auditoría de seguridad
-* Inventario de Red
-* Pentesting
-* Monitoreo de Red
-## CARACTERÍSTICAS
-+ Escaneo de Puertos: Soporta múltiples técnicas de escaneo (TCP, UDP, SYN,
-ACK, etc.).
-+ Detección de Sistemas Operativos: Utiliza técnicas de "fingerprinting"para
-+ Identificar el sistema operativo de un dispositivo.
-+ Compatibilidad Multiplataforma: Funciona en Windows, Linux, macOS y otros
-sistemas operativos.
-=======
+
 ---
 ## JUSTIFICACIÓN 
 ***
@@ -61,4 +44,19 @@
 
 Nmap (Network Mapper) es una herramienta de código abierto utilizada para el descubrimiento de redes y la auditoría de seguridad. Fue diseñado para escanear redes, identificar dispositivos conectados, detectar puertos abiertos, servicios en ejecución y vulnerabilidades potenciales. Es una herramienta esencial para profesionales de ciberseguridad, administradores de redes y pentesters.
 
->>>>>>> b42892c7
+## FUNCIONES
+Nmap es una herramienta versátil que se utiliza en diversas situaciones, entre las
+que destacan:
+* Descubrimiento de Redes
+* Escaneo de puertos
+* Auditoría de seguridad
+* Inventario de Red
+* Pentesting
+* Monitoreo de Red
+## CARACTERÍSTICAS
++ Escaneo de Puertos: Soporta múltiples técnicas de escaneo (TCP, UDP, SYN,
+ACK, etc.).
++ Detección de Sistemas Operativos: Utiliza técnicas de "fingerprinting"para
++ Identificar el sistema operativo de un dispositivo.
++ Compatibilidad Multiplataforma: Funciona en Windows, Linux, macOS y otros
+sistemas operativos.