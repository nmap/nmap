<<<<<<< HEAD
## VENTAJAS Y LIMITACIONES
## VENTAJAS

* Gratuito y de Código Abierto: Cualquiera puede usarlo y modificarlo.
* Extensible: Gracias al NSE, se pueden agregar funcionalidades personalizadas.
* Multiplataforma: Funciona en la mayoría de los sistemas operativos.
* Documentación Completa: Cuenta con una amplia documentación y soporte comunitario.

##  LIMITACIONES

* Curva de Aprendiza Eje: Puede ser complejo para usuarios principiantes.
* Falsos Positivos: En algunos casos, puede generar resultados incorrectos.
* Impacto en la Red: Escaneos intensivos pueden afectar el rendimiento de la red.

## FUENTES

[Hackertarget](https://hackertarget.com/nmap-cheatsheet-a-quick-reference-guide/) /
[Book](https://nmap.org/book/) /
[Nmap](https://nmap.org/book/man-examples.html) /
[NMAP](https://www.udemy.com/courses/search/?src=ukwq=curso+de+Nmap) /
[Security](https://securitytrails.com/blog/nmap-commands)
=======

***
## FUNCIONES
Nmap es una herramienta versátil que se utiliza en diversas situaciones, entre las
que destacan:
* Descubrimiento de Redes
* Escaneo de puertos
* Auditoría de seguridad
* Inventario de Red
* Pentesting
* Monitoreo de Red
## CARACTERÍSTICAS
* Escaneo de Puertos: Soporta múltiples técnicas de escaneo (TCP, UDP, SYN,
ACK, etc.).
* Detección de Sistemas Operativos: Utiliza técnicas de "fingerprinting"para
* Identificar el sistema operativo de un dispositivo.
* Compatibilidad Multiplataforma: Funciona en Windows, Linux, macOS y otros
sistemas operativos.
>>>>>>> a5671271
<|MERGE_RESOLUTION|>--- conflicted
+++ resolved
@@ -1,4 +1,4 @@
-<<<<<<< HEAD
+
 ## VENTAJAS Y LIMITACIONES
 ## VENTAJAS
 
@@ -20,23 +20,3 @@
 [Nmap](https://nmap.org/book/man-examples.html) /
 [NMAP](https://www.udemy.com/courses/search/?src=ukwq=curso+de+Nmap) /
 [Security](https://securitytrails.com/blog/nmap-commands)
-=======
-
-***
-## FUNCIONES
-Nmap es una herramienta versátil que se utiliza en diversas situaciones, entre las
-que destacan:
-* Descubrimiento de Redes
-* Escaneo de puertos
-* Auditoría de seguridad
-* Inventario de Red
-* Pentesting
-* Monitoreo de Red
-## CARACTERÍSTICAS
-* Escaneo de Puertos: Soporta múltiples técnicas de escaneo (TCP, UDP, SYN,
-ACK, etc.).
-* Detección de Sistemas Operativos: Utiliza técnicas de "fingerprinting"para
-* Identificar el sistema operativo de un dispositivo.
-* Compatibilidad Multiplataforma: Funciona en Windows, Linux, macOS y otros
-sistemas operativos.
->>>>>>> a5671271
