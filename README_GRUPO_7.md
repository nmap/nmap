--- conflicted
+++ resolved
@@ -55,12 +55,12 @@
 Maestación hecha: 1 dirección IP (1 host up) escaneada en 14.40 segundos
 ```
 
-<<<<<<< HEAD
+ Luis_Pacheco
 # Referencias  20
 
 - https://nmap.org/book/man.html#man-ex-repscan
 - https://www.freecodecamp.org/news/what-is-nmap-and-how-to-use-it-a-tutorial-for-the-greatest-scanning-tool-of-all-time/
-=======
+
 # Por qué usar Nmap?
 
 Nmap es una herramienta que permite trazar rápidamente una red sin necesidad de comandos sofisticados ni configuraciones complejas. Puede utilizarse tanto con comandos simples, como para comprobar si un host está activo, como con scripting avanzado a través de su Motor de Scripting Nmap.
@@ -77,4 +77,4 @@
 
 https://nmap.org/book/man.html#man-ex-repscan
 https://www.freecodecamp.org/news/what-is-nmap-and-how-to-use-it-a-tutorial-for-the-greatest-scanning-tool-of-all-time/
->>>>>>> a5e27005
+ master